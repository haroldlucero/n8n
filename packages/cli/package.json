{
  "name": "n8n",
  "version": "0.114.0",
  "description": "n8n Workflow Automation Tool",
  "license": "SEE LICENSE IN LICENSE.md",
  "homepage": "https://n8n.io",
  "author": {
    "name": "Jan Oberhauser",
    "email": "jan@n8n.io"
  },
  "repository": {
    "type": "git",
    "url": "git+https://github.com/n8n-io/n8n.git"
  },
  "main": "dist/index",
  "types": "dist/src/index.d.ts",
  "oclif": {
    "commands": "./dist/commands",
    "bin": "n8n"
  },
  "scripts": {
    "build": "tsc",
    "dev": "concurrently -k -n \"TypeScript,Node\" -c \"yellow.bold,cyan.bold\" \"npm run watch\" \"nodemon\"",
    "postpack": "rm -f oclif.manifest.json",
    "prepack": "echo \"Building project...\" && rm -rf dist && tsc -b && oclif-dev manifest",
    "start": "run-script-os",
    "start:default": "cd bin && ./n8n",
    "start:windows": "cd bin && n8n",
    "test": "jest",
    "tslint": "tslint -p tsconfig.json -c tslint.json",
    "tslintfix": "tslint --fix -p tsconfig.json -c tslint.json",
    "watch": "tsc --watch",
    "typeorm": "ts-node ./node_modules/typeorm/cli.js"
  },
  "bin": {
    "n8n": "./bin/n8n"
  },
  "keywords": [
    "automate",
    "automation",
    "IaaS",
    "iPaaS",
    "n8n",
    "workflow"
  ],
  "engines": {
    "node": ">=12.0.0"
  },
  "files": [
    "bin",
    "templates",
    "dist",
    "oclif.manifest.json"
  ],
  "devDependencies": {
    "@oclif/dev-cli": "^1.22.2",
    "@types/basic-auth": "^1.1.2",
    "@types/bcryptjs": "^2.4.1",
    "@types/bull": "^3.3.10",
    "@types/compression": "1.0.1",
    "@types/connect-history-api-fallback": "^1.3.1",
    "@types/convict": "^4.2.1",
    "@types/dotenv": "^8.2.0",
    "@types/express": "^4.17.6",
    "@types/jest": "^26.0.13",
    "@types/localtunnel": "^1.9.0",
    "@types/lodash.get": "^4.4.6",
    "@types/node": "14.0.27",
    "@types/open": "^6.1.0",
    "@types/parseurl": "^1.3.1",
    "@types/request-promise-native": "~1.0.15",
    "concurrently": "^5.1.0",
    "jest": "^26.4.2",
    "nodemon": "^2.0.2",
    "p-cancelable": "^2.0.0",
    "run-script-os": "^1.0.7",
    "ts-jest": "^26.3.0",
    "ts-node": "^8.9.1",
    "tslint": "^6.1.2",
    "typescript": "~3.9.7"
  },
  "dependencies": {
    "@oclif/command": "^1.5.18",
    "@oclif/errors": "^1.2.2",
    "@types/jsonwebtoken": "^8.3.4",
    "basic-auth": "^2.0.1",
    "bcryptjs": "^2.4.3",
    "body-parser": "^1.18.3",
    "body-parser-xml": "^1.1.0",
    "bull": "^3.19.0",
    "client-oauth2": "^4.2.5",
    "compression": "^1.7.4",
    "connect-history-api-fallback": "^1.6.0",
    "convict": "^6.0.1",
    "csrf": "^3.1.0",
    "dotenv": "^8.0.0",
    "express": "^4.16.4",
    "flatted": "^2.0.0",
    "glob-promise": "^3.4.0",
    "google-timezones-json": "^1.0.2",
    "inquirer": "^7.0.1",
    "jsonwebtoken": "^8.5.1",
    "jwks-rsa": "~1.12.1",
    "localtunnel": "^2.0.0",
    "lodash.get": "^4.4.2",
    "mysql2": "~2.1.0",
    "n8n-core": "~0.67.0",
    "n8n-editor-ui": "~0.84.0",
    "n8n-nodes-base": "~0.111.0",
    "n8n-workflow": "~0.55.0",
    "oauth-1.0a": "^2.2.6",
    "open": "^7.0.0",
    "pg": "^8.3.0",
    "prom-client": "^13.1.0",
    "request-promise-native": "^1.0.7",
    "sqlite3": "^5.0.1",
    "sse-channel": "^3.1.1",
    "tslib": "1.11.2",
    "typeorm": "^0.2.30"
  },
  "jest": {
    "transform": {
      "^.+\\.tsx?$": "ts-jest"
    },
    "testURL": "http://localhost/",
    "testRegex": "(/__tests__/.*|(\\.|/)(test|spec))\\.(jsx?|tsx?)$",
    "testPathIgnorePatterns": [
      "/dist/",
      "/node_modules/"
    ],
<<<<<<< HEAD
    "engines": {
        "node": ">=12.0.0"
    },
    "files": [
        "bin",
        "templates",
        "dist",
        "oclif.manifest.json"
    ],
    "devDependencies": {
        "@oclif/dev-cli": "^1.22.2",
        "@types/basic-auth": "^1.1.2",
        "@types/bcryptjs": "^2.4.1",
        "@types/bull": "^3.3.10",
        "@types/compression": "1.0.1",
        "@types/connect-history-api-fallback": "^1.3.1",
        "@types/convict": "^4.2.1",
        "@types/dotenv": "^8.2.0",
        "@types/express": "^4.17.6",
        "@types/jest": "^26.0.13",
        "@types/localtunnel": "^1.9.0",
        "@types/lodash.get": "^4.4.6",
        "@types/node": "14.0.27",
        "@types/open": "^6.1.0",
        "@types/parseurl": "^1.3.1",
        "@types/request-promise-native": "~1.0.15",
        "concurrently": "^5.1.0",
        "jest": "^26.4.2",
        "nodemon": "^2.0.2",
        "p-cancelable": "^2.0.0",
        "run-script-os": "^1.0.7",
        "ts-jest": "^26.3.0",
        "ts-node": "^8.9.1",
        "tslint": "^6.1.2",
        "typescript": "~3.9.7"
    },
    "dependencies": {
        "@oclif/command": "^1.5.18",
        "@oclif/errors": "^1.2.2",
        "@types/json-diff": "^0.5.1",
        "@types/jsonwebtoken": "^8.3.4",
        "basic-auth": "^2.0.1",
        "bcryptjs": "^2.4.3",
        "body-parser": "^1.18.3",
        "body-parser-xml": "^1.1.0",
        "bull": "^3.19.0",
        "client-oauth2": "^4.2.5",
        "compression": "^1.7.4",
        "connect-history-api-fallback": "^1.6.0",
        "convict": "^5.0.0",
        "csrf": "^3.1.0",
        "dotenv": "^8.0.0",
        "express": "^4.16.4",
        "flatted": "^2.0.0",
        "glob-promise": "^3.4.0",
        "google-timezones-json": "^1.0.2",
        "inquirer": "^7.0.1",
        "json-diff": "^0.5.4",
        "jsonwebtoken": "^8.5.1",
        "jwks-rsa": "~1.9.0",
        "localtunnel": "^2.0.0",
        "lodash.get": "^4.4.2",
        "mysql2": "~2.1.0",
        "n8n-core": "~0.62.0",
        "n8n-editor-ui": "~0.77.0",
        "n8n-nodes-base": "~0.104.0",
        "n8n-workflow": "~0.51.0",
        "oauth-1.0a": "^2.2.6",
        "open": "^7.0.0",
        "pg": "^8.3.0",
        "request-promise-native": "^1.0.7",
        "sqlite3": "^5.0.1",
        "sse-channel": "^3.1.1",
        "tslib": "1.11.2",
        "typeorm": "^0.2.30"
    },
    "jest": {
        "transform": {
            "^.+\\.tsx?$": "ts-jest"
        },
        "testURL": "http://localhost/",
        "testRegex": "(/__tests__/.*|(\\.|/)(test|spec))\\.(jsx?|tsx?)$",
        "testPathIgnorePatterns": [
            "/dist/",
            "/node_modules/"
        ],
        "moduleFileExtensions": [
            "ts",
            "tsx",
            "js",
            "json"
        ]
    }
=======
    "moduleFileExtensions": [
      "ts",
      "tsx",
      "js",
      "json"
    ]
  }
>>>>>>> 06407a9a
}<|MERGE_RESOLUTION|>--- conflicted
+++ resolved
@@ -82,6 +82,7 @@
   "dependencies": {
     "@oclif/command": "^1.5.18",
     "@oclif/errors": "^1.2.2",
+    "@types/json-diff": "^0.5.1",
     "@types/jsonwebtoken": "^8.3.4",
     "basic-auth": "^2.0.1",
     "bcryptjs": "^2.4.3",
@@ -99,6 +100,7 @@
     "glob-promise": "^3.4.0",
     "google-timezones-json": "^1.0.2",
     "inquirer": "^7.0.1",
+    "json-diff": "^0.5.4",
     "jsonwebtoken": "^8.5.1",
     "jwks-rsa": "~1.12.1",
     "localtunnel": "^2.0.0",
@@ -128,101 +130,6 @@
       "/dist/",
       "/node_modules/"
     ],
-<<<<<<< HEAD
-    "engines": {
-        "node": ">=12.0.0"
-    },
-    "files": [
-        "bin",
-        "templates",
-        "dist",
-        "oclif.manifest.json"
-    ],
-    "devDependencies": {
-        "@oclif/dev-cli": "^1.22.2",
-        "@types/basic-auth": "^1.1.2",
-        "@types/bcryptjs": "^2.4.1",
-        "@types/bull": "^3.3.10",
-        "@types/compression": "1.0.1",
-        "@types/connect-history-api-fallback": "^1.3.1",
-        "@types/convict": "^4.2.1",
-        "@types/dotenv": "^8.2.0",
-        "@types/express": "^4.17.6",
-        "@types/jest": "^26.0.13",
-        "@types/localtunnel": "^1.9.0",
-        "@types/lodash.get": "^4.4.6",
-        "@types/node": "14.0.27",
-        "@types/open": "^6.1.0",
-        "@types/parseurl": "^1.3.1",
-        "@types/request-promise-native": "~1.0.15",
-        "concurrently": "^5.1.0",
-        "jest": "^26.4.2",
-        "nodemon": "^2.0.2",
-        "p-cancelable": "^2.0.0",
-        "run-script-os": "^1.0.7",
-        "ts-jest": "^26.3.0",
-        "ts-node": "^8.9.1",
-        "tslint": "^6.1.2",
-        "typescript": "~3.9.7"
-    },
-    "dependencies": {
-        "@oclif/command": "^1.5.18",
-        "@oclif/errors": "^1.2.2",
-        "@types/json-diff": "^0.5.1",
-        "@types/jsonwebtoken": "^8.3.4",
-        "basic-auth": "^2.0.1",
-        "bcryptjs": "^2.4.3",
-        "body-parser": "^1.18.3",
-        "body-parser-xml": "^1.1.0",
-        "bull": "^3.19.0",
-        "client-oauth2": "^4.2.5",
-        "compression": "^1.7.4",
-        "connect-history-api-fallback": "^1.6.0",
-        "convict": "^5.0.0",
-        "csrf": "^3.1.0",
-        "dotenv": "^8.0.0",
-        "express": "^4.16.4",
-        "flatted": "^2.0.0",
-        "glob-promise": "^3.4.0",
-        "google-timezones-json": "^1.0.2",
-        "inquirer": "^7.0.1",
-        "json-diff": "^0.5.4",
-        "jsonwebtoken": "^8.5.1",
-        "jwks-rsa": "~1.9.0",
-        "localtunnel": "^2.0.0",
-        "lodash.get": "^4.4.2",
-        "mysql2": "~2.1.0",
-        "n8n-core": "~0.62.0",
-        "n8n-editor-ui": "~0.77.0",
-        "n8n-nodes-base": "~0.104.0",
-        "n8n-workflow": "~0.51.0",
-        "oauth-1.0a": "^2.2.6",
-        "open": "^7.0.0",
-        "pg": "^8.3.0",
-        "request-promise-native": "^1.0.7",
-        "sqlite3": "^5.0.1",
-        "sse-channel": "^3.1.1",
-        "tslib": "1.11.2",
-        "typeorm": "^0.2.30"
-    },
-    "jest": {
-        "transform": {
-            "^.+\\.tsx?$": "ts-jest"
-        },
-        "testURL": "http://localhost/",
-        "testRegex": "(/__tests__/.*|(\\.|/)(test|spec))\\.(jsx?|tsx?)$",
-        "testPathIgnorePatterns": [
-            "/dist/",
-            "/node_modules/"
-        ],
-        "moduleFileExtensions": [
-            "ts",
-            "tsx",
-            "js",
-            "json"
-        ]
-    }
-=======
     "moduleFileExtensions": [
       "ts",
       "tsx",
@@ -230,5 +137,4 @@
       "json"
     ]
   }
->>>>>>> 06407a9a
 }