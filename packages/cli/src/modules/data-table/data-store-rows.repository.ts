--- conflicted
+++ resolved
@@ -436,31 +436,4 @@
 		query.skip(dto.skip);
 		query.take(dto.take);
 	}
-<<<<<<< HEAD
-
-	private async fetchAndSplitRowsByExistence(
-		dataStoreId: string,
-		matchFields: string[],
-		rows: DataStoreRows,
-	): Promise<{ rowsToInsert: DataStoreRows; rowsToUpdate: DataStoreRows }> {
-		const queryBuilder = this.dataSource
-			.createQueryBuilder()
-			.select(matchFields)
-			.from(toTableName(dataStoreId), 'datatable');
-
-		rows.forEach((row, index) => {
-			const matchData = Object.fromEntries(matchFields.map((field) => [field, row[field]]));
-			if (index === 0) {
-				queryBuilder.where(matchData);
-			} else {
-				queryBuilder.orWhere(matchData);
-			}
-		});
-
-		const existing: Array<Record<string, DataStoreColumnJsType>> = await queryBuilder.getRawMany();
-
-		return splitRowsByExistence(existing, matchFields, rows);
-	}
-=======
->>>>>>> 574ec6e8
 }