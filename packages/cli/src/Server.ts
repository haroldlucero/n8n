/* eslint-disable @typescript-eslint/no-unsafe-argument */
/* eslint-disable @typescript-eslint/no-unnecessary-boolean-literal-compare */
/* eslint-disable @typescript-eslint/no-unnecessary-type-assertion */
/* eslint-disable prefer-const */
/* eslint-disable @typescript-eslint/no-invalid-void-type */
/* eslint-disable @typescript-eslint/restrict-template-expressions */
/* eslint-disable @typescript-eslint/no-var-requires */
/* eslint-disable @typescript-eslint/no-shadow */
/* eslint-disable @typescript-eslint/no-unsafe-return */
/* eslint-disable @typescript-eslint/no-unused-vars */
/* eslint-disable @typescript-eslint/no-unsafe-member-access */
/* eslint-disable @typescript-eslint/no-unsafe-assignment */
import assert from 'assert';
import { exec as callbackExec } from 'child_process';
import { access as fsAccess } from 'fs/promises';
import os from 'os';
import { join as pathJoin, resolve as pathResolve, relative as pathRelative } from 'path';
import { createHmac } from 'crypto';
import { promisify } from 'util';
import cookieParser from 'cookie-parser';
import express from 'express';
import { engine as expressHandlebars } from 'express-handlebars';
import type { ServeStaticOptions } from 'serve-static';
import type { FindManyOptions, FindOptionsWhere } from 'typeorm';
import { Not, In } from 'typeorm';
import type { AxiosRequestConfig } from 'axios';
import axios from 'axios';
import type { RequestOptions } from 'oauth-1.0a';
import clientOAuth1 from 'oauth-1.0a';

import {
	BinaryDataManager,
	Credentials,
	LoadMappingOptions,
	LoadNodeParameterOptions,
	LoadNodeListSearch,
	UserSettings,
	FileNotFoundError,
} from 'n8n-core';

import type {
	INodeCredentials,
	INodeCredentialsDetails,
	INodeListSearchResult,
	INodeParameters,
	INodePropertyOptions,
	INodeTypeNameVersion,
	ITelemetrySettings,
	WorkflowExecuteMode,
	ICredentialTypes,
	ExecutionStatus,
	IExecutionsSummary,
	ResourceMapperFields,
	IN8nUISettings,
} from 'n8n-workflow';
import { LoggerProxy, jsonParse } from 'n8n-workflow';

// @ts-ignore
import timezones from 'google-timezones-json';
import history from 'connect-history-api-fallback';

import config from '@/config';
import { Queue } from '@/Queue';
import { getSharedWorkflowIds } from '@/WorkflowHelpers';

import { workflowsController } from '@/workflows/workflows.controller';
import {
	EDITOR_UI_DIST_DIR,
	GENERATED_STATIC_DIR,
	inDevelopment,
	inE2ETests,
	N8N_VERSION,
	RESPONSE_ERROR_MESSAGES,
	TEMPLATES_DIR,
} from '@/constants';
import { credentialsController } from '@/credentials/credentials.controller';
import { oauth2CredentialController } from '@/credentials/oauth2Credential.api';
import type {
	BinaryDataRequest,
	CurlHelper,
	ExecutionRequest,
	NodeListSearchRequest,
	NodeParameterOptionsRequest,
	OAuthRequest,
	ResourceMapperRequest,
	WorkflowRequest,
} from '@/requests';
import { registerController } from '@/decorators';
import {
	AuthController,
	LdapController,
	MeController,
	NodesController,
	NodeTypesController,
	OwnerController,
	PasswordResetController,
	TagsController,
	TranslationController,
	UsersController,
	AiController,
} from '@/controllers';

import { executionsController } from '@/executions/executions.controller';
import { workflowStatsController } from '@/api/workflowStats.api';
import { isApiEnabled, loadPublicApiVersions } from '@/PublicApi';
import {
	getInstanceBaseUrl,
	isEmailSetUp,
	isSharingEnabled,
	whereClause,
} from '@/UserManagement/UserManagementHelper';
import { UserManagementMailer } from '@/UserManagement/email';
import * as Db from '@/Db';
import type {
	ICredentialsDb,
	ICredentialsOverwrite,
	IDiagnosticInfo,
	IExecutionsStopData,
} from '@/Interfaces';
import { ActiveExecutions } from '@/ActiveExecutions';
import {
	CredentialsHelper,
	getCredentialForUser,
	getCredentialWithoutUser,
} from '@/CredentialsHelper';
import { CredentialsOverwrites } from '@/CredentialsOverwrites';
import { CredentialTypes } from '@/CredentialTypes';
import { LoadNodesAndCredentials } from '@/LoadNodesAndCredentials';
import { NodeTypes } from '@/NodeTypes';
import * as ResponseHelper from '@/ResponseHelper';
import { WaitTracker } from '@/WaitTracker';
import * as WebhookHelpers from '@/WebhookHelpers';
import * as WorkflowExecuteAdditionalData from '@/WorkflowExecuteAdditionalData';
import { toHttpNodeParameters } from '@/CurlConverterHelper';
import { EventBusController } from '@/eventbus/eventBus.controller';
import { isLogStreamingEnabled } from '@/eventbus/MessageEventBus/MessageEventBusHelper';
import { licenseController } from './license/license.controller';
import { Push, setupPushServer, setupPushHandler } from '@/push';
import { setupAuthMiddlewares } from './middlewares';
import { initEvents } from './events';
import {
	getLdapLoginLabel,
	handleLdapInit,
	isLdapEnabled,
	isLdapLoginEnabled,
} from './Ldap/helpers';
import { AbstractServer } from './AbstractServer';
import { configureMetrics } from './metrics';
import { PostHogClient } from './posthog';
import { eventBus } from './eventbus';
import { Container } from 'typedi';
import { InternalHooks } from './InternalHooks';
import { License } from './License';
import {
	getStatusUsingPreviousExecutionStatusMethod,
	isAdvancedExecutionFiltersEnabled,
} from './executions/executionHelpers';
import { getSamlLoginLabel, isSamlLoginEnabled, isSamlLicensed } from './sso/saml/samlHelpers';
import { SamlController } from './sso/saml/routes/saml.controller.ee';
import { SamlService } from './sso/saml/saml.service.ee';
import { variablesController } from './environments/variables/variables.controller';
import { LdapManager } from './Ldap/LdapManager.ee';
import { getVariablesLimit, isVariablesEnabled } from '@/environments/variables/enviromentHelpers';
import {
	getCurrentAuthenticationMethod,
	isLdapCurrentAuthenticationMethod,
	isSamlCurrentAuthenticationMethod,
} from './sso/ssoHelpers';
import { isSourceControlLicensed } from '@/environments/sourceControl/sourceControlHelper.ee';
import { SourceControlService } from '@/environments/sourceControl/sourceControl.service.ee';
import { SourceControlController } from '@/environments/sourceControl/sourceControl.controller.ee';
import { ExecutionRepository } from '@db/repositories';
import type { ExecutionEntity } from '@db/entities/ExecutionEntity';

const exec = promisify(callbackExec);

export class Server extends AbstractServer {
	endpointPresetCredentials: string;

	waitTracker: WaitTracker;

	activeExecutionsInstance: ActiveExecutions;

	frontendSettings: IN8nUISettings;

	presetCredentialsLoaded: boolean;

	loadNodesAndCredentials: LoadNodesAndCredentials;

	nodeTypes: NodeTypes;

	credentialTypes: ICredentialTypes;

	postHog: PostHogClient;

	push: Push;

	constructor() {
		super();

		this.app.engine('handlebars', expressHandlebars({ defaultLayout: false }));
		this.app.set('view engine', 'handlebars');
		this.app.set('views', TEMPLATES_DIR);

		const urlBaseWebhook = WebhookHelpers.getWebhookBaseUrl();
		const telemetrySettings: ITelemetrySettings = {
			enabled: config.getEnv('diagnostics.enabled'),
		};

		if (telemetrySettings.enabled) {
			const conf = config.getEnv('diagnostics.config.frontend');
			const [key, url] = conf.split(';');

			if (!key || !url) {
				LoggerProxy.warn('Diagnostics frontend config is invalid');
				telemetrySettings.enabled = false;
			}

			telemetrySettings.config = { key, url };
		}

		// Define it here to avoid calling the function multiple times
		const instanceBaseUrl = getInstanceBaseUrl();

		this.frontendSettings = {
			endpointWebhook: this.endpointWebhook,
			endpointWebhookTest: this.endpointWebhookTest,
			saveDataErrorExecution: config.getEnv('executions.saveDataOnError'),
			saveDataSuccessExecution: config.getEnv('executions.saveDataOnSuccess'),
			saveManualExecutions: config.getEnv('executions.saveDataManualExecutions'),
			executionTimeout: config.getEnv('executions.timeout'),
			maxExecutionTimeout: config.getEnv('executions.maxTimeout'),
			workflowCallerPolicyDefaultOption: config.getEnv('workflows.callerPolicyDefaultOption'),
			timezone: this.timezone,
			urlBaseWebhook,
			urlBaseEditor: instanceBaseUrl,
			versionCli: '',
			oauthCallbackUrls: {
				oauth1: `${instanceBaseUrl}/${this.restEndpoint}/oauth1-credential/callback`,
				oauth2: `${instanceBaseUrl}/${this.restEndpoint}/oauth2-credential/callback`,
			},
			versionNotifications: {
				enabled: config.getEnv('versionNotifications.enabled'),
				endpoint: config.getEnv('versionNotifications.endpoint'),
				infoUrl: config.getEnv('versionNotifications.infoUrl'),
			},
			instanceId: '',
			telemetry: telemetrySettings,
			posthog: {
				enabled: config.getEnv('diagnostics.enabled'),
				apiHost: config.getEnv('diagnostics.config.posthog.apiHost'),
				apiKey: config.getEnv('diagnostics.config.posthog.apiKey'),
				autocapture: false,
				disableSessionRecording: config.getEnv(
					'diagnostics.config.posthog.disableSessionRecording',
				),
				debug: config.getEnv('logs.level') === 'debug',
			},
			personalizationSurveyEnabled:
				config.getEnv('personalization.enabled') && config.getEnv('diagnostics.enabled'),
			defaultLocale: config.getEnv('defaultLocale'),
			userManagement: {
				quota: Container.get(License).getUsersLimit(),
				showSetupOnFirstLoad: config.getEnv('userManagement.isInstanceOwnerSetUp') === false,
				smtpSetup: isEmailSetUp(),
				authenticationMethod: getCurrentAuthenticationMethod(),
			},
			sso: {
				saml: {
					loginEnabled: false,
					loginLabel: '',
				},
				ldap: {
					loginEnabled: false,
					loginLabel: '',
				},
			},
			publicApi: {
				enabled: isApiEnabled(),
				latestVersion: 1,
				path: config.getEnv('publicApi.path'),
				swaggerUi: {
					enabled: !config.getEnv('publicApi.swaggerUi.disabled'),
				},
			},
			workflowTagsDisabled: config.getEnv('workflowTagsDisabled'),
			logLevel: config.getEnv('logs.level'),
			hiringBannerEnabled: config.getEnv('hiringBanner.enabled'),
			templates: {
				enabled: config.getEnv('templates.enabled'),
				host: config.getEnv('templates.host'),
			},
			onboardingCallPromptEnabled: config.getEnv('onboardingCallPrompt.enabled'),
			executionMode: config.getEnv('executions.mode'),
			pushBackend: config.getEnv('push.backend'),
			communityNodesEnabled: config.getEnv('nodes.communityPackages.enabled'),
			deployment: {
				type: config.getEnv('deployment.type'),
			},
			isNpmAvailable: false,
			allowedModules: {
				builtIn: process.env.NODE_FUNCTION_ALLOW_BUILTIN?.split(',') ?? undefined,
				external: process.env.NODE_FUNCTION_ALLOW_EXTERNAL?.split(',') ?? undefined,
			},
			enterprise: {
				sharing: false,
				ldap: false,
				saml: false,
				logStreaming: false,
				advancedExecutionFilters: false,
				variables: false,
				sourceControl: false,
				auditLogs: false,
			},
			hideUsagePage: config.getEnv('hideUsagePage'),
			license: {
				environment: config.getEnv('license.tenantId') === 1 ? 'production' : 'staging',
			},
			variables: {
				limit: 0,
			},
			banners: {
				dismissed: [],
			},
		};
	}

	async start() {
		this.loadNodesAndCredentials = Container.get(LoadNodesAndCredentials);
		this.credentialTypes = Container.get(CredentialTypes);
		this.nodeTypes = Container.get(NodeTypes);

		this.activeExecutionsInstance = Container.get(ActiveExecutions);
		this.waitTracker = Container.get(WaitTracker);
		this.postHog = Container.get(PostHogClient);

		this.presetCredentialsLoaded = false;
		this.endpointPresetCredentials = config.getEnv('credentials.overwrite.endpoint');

		this.push = Container.get(Push);

		await super.start();

		const cpus = os.cpus();
		const binaryDataConfig = config.getEnv('binaryDataManager');
		const diagnosticInfo: IDiagnosticInfo = {
			databaseType: config.getEnv('database.type'),
			disableProductionWebhooksOnMainProcess: config.getEnv(
				'endpoints.disableProductionWebhooksOnMainProcess',
			),
			notificationsEnabled: config.getEnv('versionNotifications.enabled'),
			versionCli: N8N_VERSION,
			systemInfo: {
				os: {
					type: os.type(),
					version: os.version(),
				},
				memory: os.totalmem() / 1024,
				cpus: {
					count: cpus.length,
					model: cpus[0].model,
					speed: cpus[0].speed,
				},
			},
			executionVariables: {
				executions_process: config.getEnv('executions.process'),
				executions_mode: config.getEnv('executions.mode'),
				executions_timeout: config.getEnv('executions.timeout'),
				executions_timeout_max: config.getEnv('executions.maxTimeout'),
				executions_data_save_on_error: config.getEnv('executions.saveDataOnError'),
				executions_data_save_on_success: config.getEnv('executions.saveDataOnSuccess'),
				executions_data_save_on_progress: config.getEnv('executions.saveExecutionProgress'),
				executions_data_save_manual_executions: config.getEnv(
					'executions.saveDataManualExecutions',
				),
				executions_data_prune: config.getEnv('executions.pruneData'),
				executions_data_max_age: config.getEnv('executions.pruneDataMaxAge'),
				executions_data_prune_timeout: config.getEnv('executions.pruneDataTimeout'),
			},
			deploymentType: config.getEnv('deployment.type'),
			binaryDataMode: binaryDataConfig.mode,
			smtp_set_up: config.getEnv('userManagement.emails.mode') === 'smtp',
			ldap_allowed: isLdapCurrentAuthenticationMethod(),
			saml_enabled: isSamlCurrentAuthenticationMethod(),
		};

		// Set up event handling
		initEvents();

		if (inDevelopment && process.env.N8N_DEV_RELOAD === 'true') {
			const { reloadNodesAndCredentials } = await import('@/ReloadNodesAndCredentials');
			await reloadNodesAndCredentials(this.loadNodesAndCredentials, this.nodeTypes, this.push);
		}

		void Db.collections.Workflow.findOne({
			select: ['createdAt'],
			order: { createdAt: 'ASC' },
			where: {},
		}).then(async (workflow) =>
			Container.get(InternalHooks).onServerStarted(diagnosticInfo, workflow?.createdAt),
		);
	}

	/**
	 * Returns the current settings for the frontend
	 */
	getSettingsForFrontend(): IN8nUISettings {
		// refresh user management status
		Object.assign(this.frontendSettings.userManagement, {
			quota: Container.get(License).getUsersLimit(),
			authenticationMethod: getCurrentAuthenticationMethod(),
			showSetupOnFirstLoad:
				config.getEnv('userManagement.isInstanceOwnerSetUp') === false &&
				config.getEnv('deployment.type').startsWith('desktop_') === false,
		});

		let dismissedBanners: string[] = [];

		try {
			dismissedBanners = config.getEnv('ui.banners.dismissed') ?? [];
		} catch {
			// not yet in DB
		}

		this.frontendSettings.banners.dismissed = dismissedBanners;

		// refresh enterprise status
		Object.assign(this.frontendSettings.enterprise, {
			sharing: isSharingEnabled(),
			logStreaming: isLogStreamingEnabled(),
			ldap: isLdapEnabled(),
			saml: isSamlLicensed(),
			advancedExecutionFilters: isAdvancedExecutionFiltersEnabled(),
			variables: isVariablesEnabled(),
			sourceControl: isSourceControlLicensed(),
		});

		if (isLdapEnabled()) {
			Object.assign(this.frontendSettings.sso.ldap, {
				loginLabel: getLdapLoginLabel(),
				loginEnabled: isLdapLoginEnabled(),
			});
		}

		if (isSamlLicensed()) {
			Object.assign(this.frontendSettings.sso.saml, {
				loginLabel: getSamlLoginLabel(),
				loginEnabled: isSamlLoginEnabled(),
			});
		}

		if (isVariablesEnabled()) {
			this.frontendSettings.variables.limit = getVariablesLimit();
		}

		if (config.get('nodes.packagesMissing').length > 0) {
			this.frontendSettings.missingPackages = true;
		}
		return this.frontendSettings;
	}

	private async registerControllers(ignoredEndpoints: Readonly<string[]>) {
		const { app, externalHooks, activeWorkflowRunner, nodeTypes } = this;
		const repositories = Db.collections;
		setupAuthMiddlewares(app, ignoredEndpoints, this.restEndpoint);

		const logger = LoggerProxy;
		const internalHooks = Container.get(InternalHooks);
		const mailer = Container.get(UserManagementMailer);
		const postHog = this.postHog;

		const controllers: object[] = [
			new EventBusController(),
			new AuthController({ config, internalHooks, repositories, logger, postHog }),
			new OwnerController({ config, internalHooks, repositories, logger }),
			new MeController({ externalHooks, internalHooks, repositories, logger }),
			new NodeTypesController({ config, nodeTypes }),
			new PasswordResetController({
				config,
				externalHooks,
				internalHooks,
				mailer,
				repositories,
				logger,
			}),
			new TagsController({ config, repositories, externalHooks }),
			new TranslationController(config, this.credentialTypes),
			new UsersController({
				config,
				mailer,
				externalHooks,
				internalHooks,
				repositories,
				activeWorkflowRunner,
				logger,
				postHog,
			}),
<<<<<<< HEAD
			new SamlController(samlService),
			new SourceControlController(sourceControlService, sourceControlPreferencesService),
			new AiController(),
=======
			Container.get(SamlController),
			Container.get(SourceControlController),
>>>>>>> f233a3c5
		];

		if (isLdapEnabled()) {
			const { service, sync } = LdapManager.getInstance();
			controllers.push(new LdapController(service, sync, internalHooks));
		}

		if (config.getEnv('nodes.communityPackages.enabled')) {
			controllers.push(
				new NodesController(config, this.loadNodesAndCredentials, this.push, internalHooks),
			);
		}

		if (inE2ETests) {
			// eslint-disable-next-line @typescript-eslint/naming-convention
			const { E2EController } = await import('./controllers/e2e.controller');
			controllers.push(Container.get(E2EController));
		}

		controllers.forEach((controller) => registerController(app, config, controller));
	}

	async configure(): Promise<void> {
		configureMetrics(this.app);

		this.instanceId = await UserSettings.getInstanceId();

		this.frontendSettings.isNpmAvailable = await exec('npm --version')
			.then(() => true)
			.catch(() => false);

		this.frontendSettings.versionCli = N8N_VERSION;

		this.frontendSettings.instanceId = this.instanceId;

		await this.externalHooks.run('frontend.settings', [this.frontendSettings]);

		await this.postHog.init(this.frontendSettings.instanceId);

		const publicApiEndpoint = config.getEnv('publicApi.path');
		const excludeEndpoints = config.getEnv('security.excludeEndpoints');

		const ignoredEndpoints: Readonly<string[]> = [
			'assets',
			'healthz',
			'metrics',
			'e2e',
			this.endpointWebhook,
			this.endpointWebhookTest,
			this.endpointPresetCredentials,
			isApiEnabled() ? '' : publicApiEndpoint,
			...excludeEndpoints.split(':'),
		].filter((u) => !!u);

		assert(
			!ignoredEndpoints.includes(this.restEndpoint),
			`REST endpoint cannot be set to any of these values: ${ignoredEndpoints.join()} `,
		);

		// ----------------------------------------
		// Public API
		// ----------------------------------------

		if (isApiEnabled()) {
			const { apiRouters, apiLatestVersion } = await loadPublicApiVersions(publicApiEndpoint);
			this.app.use(...apiRouters);
			this.frontendSettings.publicApi.latestVersion = apiLatestVersion;
		}
		// Parse cookies for easier access
		this.app.use(cookieParser());

		const { restEndpoint, app } = this;
		setupPushHandler(restEndpoint, app);

		// Make sure that Vue history mode works properly
		this.app.use(
			history({
				rewrites: [
					{
						from: new RegExp(`^/(${[this.restEndpoint, ...ignoredEndpoints].join('|')})/?.*$`),
						to: (context) => {
							return context.parsedUrl.pathname!.toString();
						},
					},
				],
			}),
		);

		if (config.getEnv('executions.mode') === 'queue') {
			await Container.get(Queue).init();
		}

		await handleLdapInit();

		await this.registerControllers(ignoredEndpoints);

		this.app.use(`/${this.restEndpoint}/credentials`, credentialsController);

		// ----------------------------------------
		// Workflow
		// ----------------------------------------
		this.app.use(`/${this.restEndpoint}/workflows`, workflowsController);

		// ----------------------------------------
		// License
		// ----------------------------------------
		this.app.use(`/${this.restEndpoint}/license`, licenseController);

		// ----------------------------------------
		// Workflow Statistics
		// ----------------------------------------
		this.app.use(`/${this.restEndpoint}/workflow-stats`, workflowStatsController);

		// ----------------------------------------
		// SAML
		// ----------------------------------------

		// initialize SamlService if it is licensed, even if not enabled, to
		// set up the initial environment
		try {
			await Container.get(SamlService).init();
		} catch (error) {
			LoggerProxy.warn(`SAML initialization failed: ${error.message}`);
		}

		// ----------------------------------------
		// Variables
		// ----------------------------------------

		this.app.use(`/${this.restEndpoint}/variables`, variablesController);

		// ----------------------------------------
		// Source Control
		// ----------------------------------------
		try {
			await Container.get(SourceControlService).init();
		} catch (error) {
			LoggerProxy.warn(`Source Control initialization failed: ${error.message}`);
		}

		// ----------------------------------------

		// Returns parameter values which normally get loaded from an external API or
		// get generated dynamically
		this.app.get(
			`/${this.restEndpoint}/node-parameter-options`,
			ResponseHelper.send(
				async (req: NodeParameterOptionsRequest): Promise<INodePropertyOptions[]> => {
					const nodeTypeAndVersion = jsonParse(
						req.query.nodeTypeAndVersion,
					) as INodeTypeNameVersion;

					const { path, methodName } = req.query;

					const currentNodeParameters = jsonParse(
						req.query.currentNodeParameters,
					) as INodeParameters;

					let credentials: INodeCredentials | undefined;

					if (req.query.credentials) {
						credentials = jsonParse(req.query.credentials);
					}

					const loadDataInstance = new LoadNodeParameterOptions(
						nodeTypeAndVersion,
						this.nodeTypes,
						path,
						currentNodeParameters,
						credentials,
					);

					const additionalData = await WorkflowExecuteAdditionalData.getBase(
						req.user.id,
						currentNodeParameters,
					);

					if (methodName) {
						return loadDataInstance.getOptionsViaMethodName(methodName, additionalData);
					}
					// @ts-ignore
					if (req.query.loadOptions) {
						return loadDataInstance.getOptionsViaRequestProperty(
							// @ts-ignore
							jsonParse(req.query.loadOptions as string),
							additionalData,
						);
					}

					return [];
				},
			),
		);

		// Returns parameter values which normally get loaded from an external API or
		// get generated dynamically
		this.app.get(
			`/${this.restEndpoint}/nodes-list-search`,
			ResponseHelper.send(
				async (
					req: NodeListSearchRequest,
					res: express.Response,
				): Promise<INodeListSearchResult | undefined> => {
					const nodeTypeAndVersion = jsonParse(
						req.query.nodeTypeAndVersion,
					) as INodeTypeNameVersion;

					const { path, methodName } = req.query;

					if (!req.query.currentNodeParameters) {
						throw new ResponseHelper.BadRequestError(
							'Parameter currentNodeParameters is required.',
						);
					}

					const currentNodeParameters = jsonParse(
						req.query.currentNodeParameters,
					) as INodeParameters;

					let credentials: INodeCredentials | undefined;

					if (req.query.credentials) {
						credentials = jsonParse(req.query.credentials);
					}

					const listSearchInstance = new LoadNodeListSearch(
						nodeTypeAndVersion,
						this.nodeTypes,
						path,
						currentNodeParameters,
						credentials,
					);

					const additionalData = await WorkflowExecuteAdditionalData.getBase(
						req.user.id,
						currentNodeParameters,
					);

					if (methodName) {
						return listSearchInstance.getOptionsViaMethodName(
							methodName,
							additionalData,
							req.query.filter,
							req.query.paginationToken,
						);
					}

					throw new ResponseHelper.BadRequestError('Parameter methodName is required.');
				},
			),
		);

		this.app.get(
			`/${this.restEndpoint}/get-mapping-fields`,
			ResponseHelper.send(
				async (
					req: ResourceMapperRequest,
					res: express.Response,
				): Promise<ResourceMapperFields | undefined> => {
					const nodeTypeAndVersion = jsonParse(
						req.query.nodeTypeAndVersion,
					) as INodeTypeNameVersion;

					const { path, methodName } = req.query;

					if (!req.query.currentNodeParameters) {
						throw new ResponseHelper.BadRequestError(
							'Parameter currentNodeParameters is required.',
						);
					}

					const currentNodeParameters = jsonParse(
						req.query.currentNodeParameters,
					) as INodeParameters;

					let credentials: INodeCredentials | undefined;

					if (req.query.credentials) {
						credentials = jsonParse(req.query.credentials);
					}

					const loadMappingOptionsInstance = new LoadMappingOptions(
						nodeTypeAndVersion,
						this.nodeTypes,
						path,
						currentNodeParameters,
						credentials,
					);

					const additionalData = await WorkflowExecuteAdditionalData.getBase(
						req.user.id,
						currentNodeParameters,
					);

					const fields = await loadMappingOptionsInstance.getOptionsViaMethodName(
						methodName,
						additionalData,
					);

					return fields;
				},
			),
		);

		// ----------------------------------------
		// Active Workflows
		// ----------------------------------------

		// Returns the active workflow ids
		this.app.get(
			`/${this.restEndpoint}/active`,
			ResponseHelper.send(async (req: WorkflowRequest.GetAllActive) => {
				return this.activeWorkflowRunner.getActiveWorkflows(req.user);
			}),
		);

		// Returns if the workflow with the given id had any activation errors
		this.app.get(
			`/${this.restEndpoint}/active/error/:id`,
			ResponseHelper.send(async (req: WorkflowRequest.GetAllActivationErrors) => {
				const { id: workflowId } = req.params;

				const shared = await Db.collections.SharedWorkflow.findOne({
					relations: ['workflow'],
					where: whereClause({
						user: req.user,
						entityType: 'workflow',
						entityId: workflowId,
					}),
				});

				if (!shared) {
					LoggerProxy.verbose('User attempted to access workflow errors without permissions', {
						workflowId,
						userId: req.user.id,
					});

					throw new ResponseHelper.BadRequestError(
						`Workflow with ID "${workflowId}" could not be found.`,
					);
				}

				return this.activeWorkflowRunner.getActivationError(workflowId);
			}),
		);

		// ----------------------------------------
		// curl-converter
		// ----------------------------------------
		this.app.post(
			`/${this.restEndpoint}/curl-to-json`,
			ResponseHelper.send(
				async (
					req: CurlHelper.ToJson,
					res: express.Response,
				): Promise<{ [key: string]: string }> => {
					const curlCommand = req.body.curlCommand ?? '';

					try {
						const parameters = toHttpNodeParameters(curlCommand);
						return ResponseHelper.flattenObject(parameters, 'parameters');
					} catch (e) {
						throw new ResponseHelper.BadRequestError('Invalid cURL command');
					}
				},
			),
		);

		// ----------------------------------------
		// OAuth1-Credential/Auth
		// ----------------------------------------

		// Authorize OAuth Data
		this.app.get(
			`/${this.restEndpoint}/oauth1-credential/auth`,
			ResponseHelper.send(async (req: OAuthRequest.OAuth1Credential.Auth): Promise<string> => {
				const { id: credentialId } = req.query;

				if (!credentialId) {
					LoggerProxy.error('OAuth1 credential authorization failed due to missing credential ID');
					throw new ResponseHelper.BadRequestError('Required credential ID is missing');
				}

				const credential = await getCredentialForUser(credentialId, req.user);

				if (!credential) {
					LoggerProxy.error(
						'OAuth1 credential authorization failed because the current user does not have the correct permissions',
						{ userId: req.user.id },
					);
					throw new ResponseHelper.NotFoundError(RESPONSE_ERROR_MESSAGES.NO_CREDENTIAL);
				}

				let encryptionKey: string;
				try {
					encryptionKey = await UserSettings.getEncryptionKey();
				} catch (error) {
					throw new ResponseHelper.InternalServerError(error.message);
				}

				const mode: WorkflowExecuteMode = 'internal';
				const timezone = config.getEnv('generic.timezone');
				const credentialsHelper = new CredentialsHelper(encryptionKey);
				const decryptedDataOriginal = await credentialsHelper.getDecrypted(
					credential as INodeCredentialsDetails,
					credential.type,
					mode,
					timezone,
					true,
				);

				const oauthCredentials = credentialsHelper.applyDefaultsAndOverwrites(
					decryptedDataOriginal,
					credential.type,
					mode,
					timezone,
				);

				const signatureMethod = oauthCredentials.signatureMethod as string;

				const oAuthOptions: clientOAuth1.Options = {
					consumer: {
						key: oauthCredentials.consumerKey as string,
						secret: oauthCredentials.consumerSecret as string,
					},
					signature_method: signatureMethod,
					// eslint-disable-next-line @typescript-eslint/naming-convention
					hash_function(base, key) {
						const algorithm = signatureMethod === 'HMAC-SHA1' ? 'sha1' : 'sha256';
						return createHmac(algorithm, key).update(base).digest('base64');
					},
				};

				const oauthRequestData = {
					oauth_callback: `${WebhookHelpers.getWebhookBaseUrl()}${
						this.restEndpoint
					}/oauth1-credential/callback?cid=${credentialId}`,
				};

				await this.externalHooks.run('oauth1.authenticate', [oAuthOptions, oauthRequestData]);

				// eslint-disable-next-line new-cap
				const oauth = new clientOAuth1(oAuthOptions);

				const options: RequestOptions = {
					method: 'POST',
					url: oauthCredentials.requestTokenUrl as string,
					data: oauthRequestData,
				};

				const data = oauth.toHeader(oauth.authorize(options));

				// @ts-ignore
				options.headers = data;

				const { data: response } = await axios.request(options as Partial<AxiosRequestConfig>);

				// Response comes as x-www-form-urlencoded string so convert it to JSON

				const paramsParser = new URLSearchParams(response);

				const responseJson = Object.fromEntries(paramsParser.entries());

				const returnUri = `${oauthCredentials.authUrl}?oauth_token=${responseJson.oauth_token}`;

				// Encrypt the data
				const credentials = new Credentials(
					credential as INodeCredentialsDetails,
					credential.type,
					credential.nodesAccess,
				);

				credentials.setData(decryptedDataOriginal, encryptionKey);
				const newCredentialsData = credentials.getDataToSave() as unknown as ICredentialsDb;

				// Add special database related data
				newCredentialsData.updatedAt = new Date();

				// Update the credentials in DB
				await Db.collections.Credentials.update(credentialId, newCredentialsData);

				LoggerProxy.verbose('OAuth1 authorization successful for new credential', {
					userId: req.user.id,
					credentialId,
				});

				return returnUri;
			}),
		);

		// Verify and store app code. Generate access tokens and store for respective credential.
		this.app.get(
			`/${this.restEndpoint}/oauth1-credential/callback`,
			async (req: OAuthRequest.OAuth1Credential.Callback, res: express.Response) => {
				try {
					const { oauth_verifier, oauth_token, cid: credentialId } = req.query;

					if (!oauth_verifier || !oauth_token) {
						const errorResponse = new ResponseHelper.ServiceUnavailableError(
							`Insufficient parameters for OAuth1 callback. Received following query parameters: ${JSON.stringify(
								req.query,
							)}`,
						);
						LoggerProxy.error(
							'OAuth1 callback failed because of insufficient parameters received',
							{
								userId: req.user?.id,
								credentialId,
							},
						);
						return ResponseHelper.sendErrorResponse(res, errorResponse);
					}

					const credential = await getCredentialWithoutUser(credentialId);

					if (!credential) {
						LoggerProxy.error('OAuth1 callback failed because of insufficient user permissions', {
							userId: req.user?.id,
							credentialId,
						});
						const errorResponse = new ResponseHelper.NotFoundError(
							RESPONSE_ERROR_MESSAGES.NO_CREDENTIAL,
						);
						return ResponseHelper.sendErrorResponse(res, errorResponse);
					}

					let encryptionKey: string;
					try {
						encryptionKey = await UserSettings.getEncryptionKey();
					} catch (error) {
						throw new ResponseHelper.InternalServerError(error.message);
					}

					const mode: WorkflowExecuteMode = 'internal';
					const timezone = config.getEnv('generic.timezone');
					const credentialsHelper = new CredentialsHelper(encryptionKey);
					const decryptedDataOriginal = await credentialsHelper.getDecrypted(
						credential as INodeCredentialsDetails,
						credential.type,
						mode,
						timezone,
						true,
					);
					const oauthCredentials = credentialsHelper.applyDefaultsAndOverwrites(
						decryptedDataOriginal,
						credential.type,
						mode,
						timezone,
					);

					const options: AxiosRequestConfig = {
						method: 'POST',
						url: oauthCredentials.accessTokenUrl as string,
						params: {
							oauth_token,
							oauth_verifier,
						},
					};

					let oauthToken;

					try {
						oauthToken = await axios.request(options);
					} catch (error) {
						LoggerProxy.error('Unable to fetch tokens for OAuth1 callback', {
							userId: req.user?.id,
							credentialId,
						});
						const errorResponse = new ResponseHelper.NotFoundError('Unable to get access tokens!');
						return ResponseHelper.sendErrorResponse(res, errorResponse);
					}

					// Response comes as x-www-form-urlencoded string so convert it to JSON

					const paramParser = new URLSearchParams(oauthToken.data);

					const oauthTokenJson = Object.fromEntries(paramParser.entries());

					decryptedDataOriginal.oauthTokenData = oauthTokenJson;

					const credentials = new Credentials(
						credential as INodeCredentialsDetails,
						credential.type,
						credential.nodesAccess,
					);
					credentials.setData(decryptedDataOriginal, encryptionKey);
					const newCredentialsData = credentials.getDataToSave() as unknown as ICredentialsDb;
					// Add special database related data
					newCredentialsData.updatedAt = new Date();
					// Save the credentials in DB
					await Db.collections.Credentials.update(credentialId, newCredentialsData);

					LoggerProxy.verbose('OAuth1 callback successful for new credential', {
						userId: req.user?.id,
						credentialId,
					});
					res.sendFile(pathResolve(TEMPLATES_DIR, 'oauth-callback.html'));
				} catch (error) {
					LoggerProxy.error('OAuth1 callback failed because of insufficient user permissions', {
						userId: req.user?.id,
						credentialId: req.query.cid,
					});
					// Error response
					return ResponseHelper.sendErrorResponse(res, error);
				}
			},
		);

		// ----------------------------------------
		// OAuth2-Credential
		// ----------------------------------------

		this.app.use(`/${this.restEndpoint}/oauth2-credential`, oauth2CredentialController);

		// ----------------------------------------
		// Executions
		// ----------------------------------------

		this.app.use(`/${this.restEndpoint}/executions`, executionsController);

		// ----------------------------------------
		// Executing Workflows
		// ----------------------------------------

		// Returns all the currently working executions
		this.app.get(
			`/${this.restEndpoint}/executions-current`,
			ResponseHelper.send(
				async (req: ExecutionRequest.GetAllCurrent): Promise<IExecutionsSummary[]> => {
					if (config.getEnv('executions.mode') === 'queue') {
						const queue = Container.get(Queue);
						const currentJobs = await queue.getJobs(['active', 'waiting']);

						const currentlyRunningQueueIds = currentJobs.map((job) => job.data.executionId);

						const currentlyRunningManualExecutions =
							this.activeExecutionsInstance.getActiveExecutions();
						const manualExecutionIds = currentlyRunningManualExecutions.map(
							(execution) => execution.id,
						);

						const currentlyRunningExecutionIds =
							currentlyRunningQueueIds.concat(manualExecutionIds);

						if (!currentlyRunningExecutionIds.length) return [];

						const findOptions: FindManyOptions<ExecutionEntity> & {
							where: FindOptionsWhere<ExecutionEntity>;
						} = {
							select: ['id', 'workflowId', 'mode', 'retryOf', 'startedAt', 'stoppedAt', 'status'],
							order: { id: 'DESC' },
							where: {
								id: In(currentlyRunningExecutionIds),
								status: Not(In(['finished', 'stopped', 'failed', 'crashed'] as ExecutionStatus[])),
							},
						};

						const sharedWorkflowIds = await getSharedWorkflowIds(req.user);

						if (!sharedWorkflowIds.length) return [];

						if (req.query.filter) {
							const { workflowId, status, finished } = jsonParse<any>(req.query.filter);
							if (workflowId && sharedWorkflowIds.includes(workflowId)) {
								Object.assign(findOptions.where, { workflowId });
							} else {
								Object.assign(findOptions.where, { workflowId: In(sharedWorkflowIds) });
							}
							if (status) {
								Object.assign(findOptions.where, { status: In(status) });
							}
							if (finished) {
								Object.assign(findOptions.where, { finished });
							}
						} else {
							Object.assign(findOptions.where, { workflowId: In(sharedWorkflowIds) });
						}

						const executions = await Container.get(ExecutionRepository).findMultipleExecutions(
							findOptions,
						);

						if (!executions.length) return [];

						return executions.map((execution) => {
							if (!execution.status) {
								execution.status = getStatusUsingPreviousExecutionStatusMethod(execution);
							}
							return {
								id: execution.id,
								workflowId: execution.workflowId,
								mode: execution.mode,
								retryOf: execution.retryOf !== null ? execution.retryOf : undefined,
								startedAt: new Date(execution.startedAt),
								status: execution.status ?? null,
								stoppedAt: execution.stoppedAt ?? null,
							} as IExecutionsSummary;
						});
					}

					const executingWorkflows = this.activeExecutionsInstance.getActiveExecutions();

					const returnData: IExecutionsSummary[] = [];

					const filter = req.query.filter ? jsonParse<any>(req.query.filter) : {};

					const sharedWorkflowIds = await getSharedWorkflowIds(req.user);

					for (const data of executingWorkflows) {
						if (
							(filter.workflowId !== undefined && filter.workflowId !== data.workflowId) ||
							(data.workflowId !== undefined && !sharedWorkflowIds.includes(data.workflowId))
						) {
							continue;
						}

						returnData.push({
							id: data.id,
							workflowId: data.workflowId === undefined ? '' : data.workflowId,
							mode: data.mode,
							retryOf: data.retryOf,
							startedAt: new Date(data.startedAt),
							status: data.status,
						});
					}

					returnData.sort((a, b) => Number(b.id) - Number(a.id));

					return returnData;
				},
			),
		);

		// Forces the execution to stop
		this.app.post(
			`/${this.restEndpoint}/executions-current/:id/stop`,
			ResponseHelper.send(async (req: ExecutionRequest.Stop): Promise<IExecutionsStopData> => {
				const { id: executionId } = req.params;

				const sharedWorkflowIds = await getSharedWorkflowIds(req.user);

				if (!sharedWorkflowIds.length) {
					throw new ResponseHelper.NotFoundError('Execution not found');
				}

				const fullExecutionData = await Container.get(ExecutionRepository).findSingleExecution(
					executionId,
					{
						where: {
							workflowId: In(sharedWorkflowIds),
						},
					},
				);

				if (!fullExecutionData) {
					throw new ResponseHelper.NotFoundError('Execution not found');
				}

				if (config.getEnv('executions.mode') === 'queue') {
					// Manual executions should still be stoppable, so
					// try notifying the `activeExecutions` to stop it.
					const result = await this.activeExecutionsInstance.stopExecution(req.params.id);

					if (result === undefined) {
						// If active execution could not be found check if it is a waiting one
						try {
							return await this.waitTracker.stopExecution(req.params.id);
						} catch (error) {
							// Ignore, if it errors as then it is probably a currently running
							// execution
						}
					} else {
						return {
							mode: result.mode,
							startedAt: new Date(result.startedAt),
							stoppedAt: result.stoppedAt ? new Date(result.stoppedAt) : undefined,
							finished: result.finished,
							status: result.status,
						} as IExecutionsStopData;
					}

					const queue = Container.get(Queue);
					const currentJobs = await queue.getJobs(['active', 'waiting']);

					const job = currentJobs.find((job) => job.data.executionId === req.params.id);

					if (!job) {
						throw new Error(`Could not stop "${req.params.id}" as it is no longer in queue.`);
					} else {
						await queue.stopJob(job);
					}

					const returnData: IExecutionsStopData = {
						mode: fullExecutionData.mode,
						startedAt: new Date(fullExecutionData.startedAt),
						stoppedAt: fullExecutionData.stoppedAt
							? new Date(fullExecutionData.stoppedAt)
							: undefined,
						finished: fullExecutionData.finished,
						status: fullExecutionData.status,
					};

					return returnData;
				}

				// Stop the execution and wait till it is done and we got the data
				const result = await this.activeExecutionsInstance.stopExecution(executionId);

				let returnData: IExecutionsStopData;
				if (result === undefined) {
					// If active execution could not be found check if it is a waiting one
					returnData = await this.waitTracker.stopExecution(executionId);
				} else {
					returnData = {
						mode: result.mode,
						startedAt: new Date(result.startedAt),
						stoppedAt: result.stoppedAt ? new Date(result.stoppedAt) : undefined,
						finished: result.finished,
						status: result.status,
					};
				}

				return returnData;
			}),
		);

		// ----------------------------------------
		// Options
		// ----------------------------------------

		// Returns all the available timezones
		this.app.get(
			`/${this.restEndpoint}/options/timezones`,
			ResponseHelper.send(async (req: express.Request, res: express.Response): Promise<object> => {
				return timezones;
			}),
		);

		// ----------------------------------------
		// Binary data
		// ----------------------------------------

		// Download binary
		this.app.get(
			`/${this.restEndpoint}/data/:path`,
			async (req: BinaryDataRequest, res: express.Response): Promise<void> => {
				// TODO UM: check if this needs permission check for UM
				const identifier = req.params.path;
				const binaryDataManager = BinaryDataManager.getInstance();
				try {
					const binaryPath = binaryDataManager.getBinaryPath(identifier);
					let { mode, fileName, mimeType } = req.query;
					if (!fileName || !mimeType) {
						try {
							const metadata = await binaryDataManager.getBinaryMetadata(identifier);
							fileName = metadata.fileName;
							mimeType = metadata.mimeType;
							res.setHeader('Content-Length', metadata.fileSize);
						} catch {}
					}
					if (mimeType) res.setHeader('Content-Type', mimeType);
					if (mode === 'download') {
						res.setHeader('Content-Disposition', `attachment; filename="${fileName}"`);
					}
					res.sendFile(binaryPath);
				} catch (error) {
					if (error instanceof FileNotFoundError) res.writeHead(404).end();
					else throw error;
				}
			},
		);

		// ----------------------------------------
		// Settings
		// ----------------------------------------

		// Returns the current settings for the UI
		this.app.get(
			`/${this.restEndpoint}/settings`,
			ResponseHelper.send(
				async (req: express.Request, res: express.Response): Promise<IN8nUISettings> => {
					void Container.get(InternalHooks).onFrontendSettingsAPI(req.headers.sessionid as string);

					return this.getSettingsForFrontend();
				},
			),
		);

		// ----------------------------------------
		// EventBus Setup
		// ----------------------------------------

		if (!eventBus.isInitialized) {
			await eventBus.initialize();
		}

		// ----------------------------------------
		// Webhooks
		// ----------------------------------------

		if (!config.getEnv('endpoints.disableProductionWebhooksOnMainProcess')) {
			this.setupWebhookEndpoint();
			this.setupWaitingWebhookEndpoint();
		}

		this.setupTestWebhookEndpoint();

		if (this.endpointPresetCredentials !== '') {
			// POST endpoint to set preset credentials
			this.app.post(
				`/${this.endpointPresetCredentials}`,
				async (req: express.Request, res: express.Response) => {
					if (!this.presetCredentialsLoaded) {
						const body = req.body as ICredentialsOverwrite;

						if (req.headers['content-type'] !== 'application/json') {
							ResponseHelper.sendErrorResponse(
								res,
								new Error(
									'Body must be a valid JSON, make sure the content-type is application/json',
								),
							);
							return;
						}

						CredentialsOverwrites().setData(body);

						await this.loadNodesAndCredentials.generateTypesForFrontend();

						this.presetCredentialsLoaded = true;

						ResponseHelper.sendSuccessResponse(res, { success: true }, true, 200);
					} else {
						ResponseHelper.sendErrorResponse(res, new Error('Preset credentials can be set once'));
					}
				},
			);
		}

		if (!config.getEnv('endpoints.disableUi')) {
			const staticOptions: ServeStaticOptions = {
				cacheControl: false,
				setHeaders: (res: express.Response, path: string) => {
					const isIndex = path === pathJoin(GENERATED_STATIC_DIR, 'index.html');
					const cacheControl = isIndex
						? 'no-cache, no-store, must-revalidate'
						: 'max-age=86400, immutable';
					res.header('Cache-Control', cacheControl);
				},
			};

			const serveIcons: express.RequestHandler = async (req, res) => {
				let { scope, packageName } = req.params;
				if (scope) packageName = `@${scope}/${packageName}`;
				const loader = this.loadNodesAndCredentials.loaders[packageName];
				if (loader) {
					const pathPrefix = `/icons/${packageName}/`;
					const filePath = pathResolve(
						loader.directory,
						req.originalUrl.substring(pathPrefix.length),
					);
					if (pathRelative(loader.directory, filePath).includes('..')) {
						return res.status(404).end();
					}
					try {
						await fsAccess(filePath);
						return res.sendFile(filePath);
					} catch {}
				}

				res.sendStatus(404);
			};

			this.app.use('/icons/@:scope/:packageName/*/*.(svg|png)', serveIcons);
			this.app.use('/icons/:packageName/*/*.(svg|png)', serveIcons);

			this.app.use(
				'/',
				express.static(GENERATED_STATIC_DIR),
				express.static(EDITOR_UI_DIST_DIR, staticOptions),
			);

			const startTime = new Date().toUTCString();
			this.app.use('/index.html', (req, res, next) => {
				res.setHeader('Last-Modified', startTime);
				next();
			});
		} else {
			this.app.use('/', express.static(GENERATED_STATIC_DIR));
		}
	}

	protected setupPushServer(): void {
		const { restEndpoint, server, app } = this;
		setupPushServer(restEndpoint, server, app);
	}
}<|MERGE_RESOLUTION|>--- conflicted
+++ resolved
@@ -495,14 +495,9 @@
 				logger,
 				postHog,
 			}),
-<<<<<<< HEAD
-			new SamlController(samlService),
-			new SourceControlController(sourceControlService, sourceControlPreferencesService),
 			new AiController(),
-=======
 			Container.get(SamlController),
 			Container.get(SourceControlController),
->>>>>>> f233a3c5
 		];
 
 		if (isLdapEnabled()) {
