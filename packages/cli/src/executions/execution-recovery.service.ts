--- conflicted
+++ resolved
@@ -11,15 +11,12 @@
 import { NodeCrashedError } from '@/errors/node-crashed.error';
 import { WorkflowCrashedError } from '@/errors/workflow-crashed.error';
 import { ARTIFICIAL_TASK_DATA } from '@/constants';
-<<<<<<< HEAD
-import { EventRelay } from '@/eventbus/event-relay.service';
-=======
 import { Logger } from '@/Logger';
 import config from '@/config';
 import { OnShutdown } from '@/decorators/OnShutdown';
 import type { QueueRecoverySettings } from './execution.types';
 import { OrchestrationService } from '@/services/orchestration.service';
->>>>>>> c58621ab
+import { EventRelay } from '@/eventbus/event-relay.service';
 
 /**
  * Service for recovering key properties in executions.
@@ -30,11 +27,8 @@
 		private readonly logger: Logger,
 		private readonly push: Push,
 		private readonly executionRepository: ExecutionRepository,
-<<<<<<< HEAD
+		private readonly orchestrationService: OrchestrationService,
 		private readonly eventRelay: EventRelay,
-=======
-		private readonly orchestrationService: OrchestrationService,
->>>>>>> c58621ab
 	) {}
 
 	/**
@@ -291,6 +285,7 @@
 			stoppedAt: execution.stoppedAt,
 			status: execution.status,
 		});
+
 		this.eventRelay.emit('workflow-post-execute', {
 			workflowId: execution.workflowData.id,
 			workflowName: execution.workflowData.name,
