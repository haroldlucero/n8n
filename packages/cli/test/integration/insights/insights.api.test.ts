import type { InsightsDateRange } from '@n8n/api-types';

import { Telemetry } from '@/telemetry';
import { mockInstance } from '@test/mocking';

import { createUser } from '../shared/db/users';
import type { SuperAgentTest } from '../shared/types';
import * as utils from '../shared/utils';

mockInstance(Telemetry);

let agents: Record<string, SuperAgentTest> = {};
const testServer = utils.setupTestServer({
	endpointGroups: ['insights', 'license', 'auth'],
	enabledFeatures: ['feat:insights:viewSummary', 'feat:insights:viewDashboard'],
	quotas: { 'quota:insights:maxHistoryDays': 365 },
});

beforeAll(async () => {
	const owner = await createUser({ role: 'global:owner' });
	const admin = await createUser({ role: 'global:admin' });
	const member = await createUser({ role: 'global:member' });
	agents.owner = testServer.authAgentFor(owner);
	agents.admin = testServer.authAgentFor(admin);
	agents.member = testServer.authAgentFor(member);
});

describe('GET /insights routes work for owner and admins for server with dashboard license', () => {
	test.each(['owner', 'admin', 'member'])(
		'Call should work and return empty summary for user %s',
		async (agentName: string) => {
			const authAgent = agents[agentName];
			await authAgent.get('/insights/summary').expect(agentName.includes('member') ? 403 : 200);
			await authAgent.get('/insights/by-time').expect(agentName.includes('member') ? 403 : 200);
			await authAgent.get('/insights/by-workflow').expect(agentName.includes('member') ? 403 : 200);
		},
	);
});

describe('GET /insights routes return 403 for dashboard routes when summary license only', () => {
	beforeAll(() => {
		testServer.license.setDefaults({ features: ['feat:insights:viewSummary'] });
	});
	test.each(['owner', 'admin', 'member'])(
		'Call should work and return empty summary for user %s',
		async (agentName: string) => {
			const authAgent = agents[agentName];
			await authAgent.get('/insights/summary').expect(agentName.includes('member') ? 403 : 200);
			await authAgent.get('/insights/by-time').expect(403);
			await authAgent.get('/insights/by-workflow').expect(403);
		},
	);
});

<<<<<<< HEAD
describe('GET /insights routes return 403 for insights route with date range outside license limits', () => {
=======
describe('GET /insights routes return 403 if date range outside license limits', () => {
>>>>>>> 28596a63
	beforeAll(() => {
		testServer.license.setDefaults({ quotas: { 'quota:insights:maxHistoryDays': 3 } });
	});

	test('Call should throw forbidden for default week insights', async () => {
		const authAgent = agents.admin;
		await authAgent.get('/insights/summary').expect(403);
		await authAgent.get('/insights/by-time').expect(403);
		await authAgent.get('/insights/by-workflow').expect(403);
	});

	test('Call should throw forbidden for daily data without viewHourlyData enabled', async () => {
		const authAgent = agents.admin;
		await authAgent.get('/insights/summary?dateRange=day').expect(403);
		await authAgent.get('/insights/by-time?dateRange=day').expect(403);
		await authAgent.get('/insights/by-workflow?dateRange=day').expect(403);
	});
});

<<<<<<< HEAD
describe('GET /insights routes return 200 for insights route with date range inside license limits', () => {
=======
describe('GET /insights routes return 200 if date range inside license limits', () => {
>>>>>>> 28596a63
	beforeAll(() => {
		testServer.license.setDefaults({
			features: [
				'feat:insights:viewSummary',
				'feat:insights:viewDashboard',
				'feat:insights:viewHourlyData',
			],
			quotas: { 'quota:insights:maxHistoryDays': 365 },
		});
	});

	test.each<InsightsDateRange['key']>([
		'day',
		'week',
		'2weeks',
		'month',
		'quarter',
		'6months',
		'year',
	])('Call should work for date range %s', async (dateRange) => {
		const authAgent = agents.admin;
		await authAgent.get(`/insights/summary?dateRange=${dateRange}`).expect(200);
		await authAgent.get(`/insights/by-time?dateRange=${dateRange}`).expect(200);
		await authAgent.get(`/insights/by-workflow?dateRange=${dateRange}`).expect(200);
	});
});

describe('GET /insights/by-workflow', () => {
	beforeAll(() => {
		testServer.license.setDefaults({
			features: ['feat:insights:viewSummary', 'feat:insights:viewDashboard'],
		});
	});
	test('Call should work with valid query parameters', async () => {
		await agents.owner
			.get('/insights/by-workflow')
			.query({ skip: '10', take: '20', sortBy: 'total:desc' })
			.expect(200);
	});

	test.each<{ skip: string; take?: string; sortBy?: string }>([
		{
			skip: 'not_a_number',
			take: '20',
		},
		{
			skip: '1',
			take: 'not_a_number',
		},
	])(
		'Call should return bad request with invalid pagination query parameters',
		async (queryParams) => {
			await agents.owner.get('/insights/by-workflow').query(queryParams).expect(400);
		},
	);

	test('Call should return bad request with invalid sortby query parameters', async () => {
		await agents.owner
			.get('/insights/by-workflow')
			.query({
				skip: '1',
				take: '20',
				sortBy: 'not_a_sortby',
			})
			.expect(400);
	});
});<|MERGE_RESOLUTION|>--- conflicted
+++ resolved
@@ -52,11 +52,7 @@
 	);
 });
 
-<<<<<<< HEAD
-describe('GET /insights routes return 403 for insights route with date range outside license limits', () => {
-=======
 describe('GET /insights routes return 403 if date range outside license limits', () => {
->>>>>>> 28596a63
 	beforeAll(() => {
 		testServer.license.setDefaults({ quotas: { 'quota:insights:maxHistoryDays': 3 } });
 	});
@@ -76,11 +72,7 @@
 	});
 });
 
-<<<<<<< HEAD
-describe('GET /insights routes return 200 for insights route with date range inside license limits', () => {
-=======
 describe('GET /insights routes return 200 if date range inside license limits', () => {
->>>>>>> 28596a63
 	beforeAll(() => {
 		testServer.license.setDefaults({
 			features: [
