import {
	CHAT_TRIGGER_NODE_TYPE,
	DEFAULT_NEW_WORKFLOW_NAME,
	DUPLICATE_POSTFFIX,
	ERROR_TRIGGER_NODE_TYPE,
	MAX_WORKFLOW_NAME_LENGTH,
	PLACEHOLDER_EMPTY_WORKFLOW_ID,
	START_NODE_TYPE,
	STORES,
} from '@/constants';
import type {
	ExecutionsQueryFilter,
	IExecutionPushResponse,
	IExecutionResponse,
	IExecutionsCurrentSummaryExtended,
	IExecutionsListResponse,
	INewWorkflowData,
	INodeMetadata,
	INodeUi,
	INodeUpdatePropertiesInformation,
	IPushDataExecutionFinished,
	IPushDataNodeExecuteAfter,
	IPushDataUnsavedExecutionFinished,
	IStartRunData,
	IUpdateInformation,
	IUsedCredential,
	IWorkflowDataUpdate,
	IWorkflowDb,
	IWorkflowsMap,
	WorkflowsState,
	NodeMetadataMap,
	WorkflowMetadata,
} from '@/Interface';
import { defineStore } from 'pinia';
import type {
	IAbstractEventMessage,
	IConnection,
	IConnections,
	IDataObject,
	ExecutionSummary,
	INode,
	INodeConnections,
	INodeCredentials,
	INodeCredentialsDetails,
	INodeExecutionData,
	INodeIssueData,
	INodeIssueObjectProperty,
	INodeParameters,
	INodeTypeData,
	INodeTypes,
	IPinData,
	IRun,
	IRunData,
	IRunExecutionData,
	ITaskData,
	IWorkflowSettings,
} from 'n8n-workflow';
import { deepCopy, NodeHelpers, Workflow } from 'n8n-workflow';
import { findLast } from 'lodash-es';

import { useRootStore } from '@/stores/n8nRoot.store';
import {
	getActiveWorkflows,
	getActiveExecutions,
	getExecutionData,
	getExecutions,
	getNewWorkflow,
	getWorkflow,
	getWorkflows,
} from '@/api/workflows';
import { useUIStore } from '@/stores/ui.store';
import { dataPinningEventBus } from '@/event-bus';
import { isObject } from '@/utils/objectUtils';
import { getPairedItemsMapping } from '@/utils/pairedItemUtils';
import { isJsonKeyObject, isEmpty, stringSizeInBytes } from '@/utils/typesUtils';
import { makeRestApiRequest, unflattenExecutionData, ResponseError } from '@/utils/apiUtils';
import { useNDVStore } from '@/stores/ndv.store';
import { useNodeTypesStore } from '@/stores/nodeTypes.store';
import { getCredentialOnlyNodeTypeName } from '@/utils/credentialOnlyNodes';
import { i18n } from '@/plugins/i18n';
<<<<<<< HEAD
import { useProjectsStore } from '@/features/projects/projects.store';
=======
import { ErrorReporterProxy as EventReporter } from 'n8n-workflow';
>>>>>>> e17e767e

const defaults: Omit<IWorkflowDb, 'id'> & { settings: NonNullable<IWorkflowDb['settings']> } = {
	name: '',
	active: false,
	createdAt: -1,
	updatedAt: -1,
	connections: {},
	nodes: [],
	settings: {
		executionOrder: 'v1',
	},
	tags: [],
	pinData: {},
	versionId: '',
	usedCredentials: [],
};

const createEmptyWorkflow = (): IWorkflowDb => ({
	id: PLACEHOLDER_EMPTY_WORKFLOW_ID,
	...defaults,
});

let cachedWorkflowKey: string | null = '';
let cachedWorkflow: Workflow | null = null;

export const useWorkflowsStore = defineStore(STORES.WORKFLOWS, {
	state: (): WorkflowsState => ({
		workflow: createEmptyWorkflow(),
		usedCredentials: {},
		activeWorkflows: [],
		activeExecutions: [],
		currentWorkflowExecutions: [],
		activeWorkflowExecution: null,
		finishedExecutionsCount: 0,
		workflowExecutionData: null,
		workflowExecutionPairedItemMappings: {},
		workflowsById: {},
		subWorkflowExecutionError: null,
		activeExecutionId: null,
		executingNode: [],
		executionWaitingForWebhook: false,
		nodeMetadata: {},
		isInDebugMode: false,
		chatMessages: [],
	}),
	getters: {
		// Workflow getters
		workflowName(): string {
			return this.workflow.name;
		},
		workflowId(): string {
			return this.workflow.id;
		},
		workflowVersionId(): string | undefined {
			return this.workflow.versionId;
		},
		workflowSettings(): IWorkflowSettings {
			return this.workflow.settings ?? { ...defaults.settings };
		},
		workflowTags(): string[] {
			return this.workflow.tags as string[];
		},
		allWorkflows(): IWorkflowDb[] {
			return Object.values(this.workflowsById).sort((a, b) => a.name.localeCompare(b.name));
		},
		isNewWorkflow(): boolean {
			return this.workflow.id === PLACEHOLDER_EMPTY_WORKFLOW_ID;
		},
		isWorkflowActive(): boolean {
			return this.workflow.active;
		},
		workflowTriggerNodes(): INodeUi[] {
			return this.workflow.nodes.filter((node: INodeUi) => {
				const nodeTypesStore = useNodeTypesStore();
				const nodeType = nodeTypesStore.getNodeType(node.type, node.typeVersion);
				return nodeType && nodeType.group.includes('trigger');
			});
		},
		currentWorkflowHasWebhookNode(): boolean {
			return !!this.workflow.nodes.find((node: INodeUi) => !!node.webhookId); // includes Wait node
		},
		getWorkflowRunData(): IRunData | null {
			if (!this.workflowExecutionData?.data?.resultData) {
				return null;
			}
			return this.workflowExecutionData.data.resultData.runData;
		},
		getWorkflowResultDataByNodeName() {
			return (nodeName: string): ITaskData[] | null => {
				const workflowRunData = this.getWorkflowRunData;

				if (workflowRunData === null) {
					return null;
				}
				if (!workflowRunData.hasOwnProperty(nodeName)) {
					return null;
				}
				return workflowRunData[nodeName];
			};
		},
		getWorkflowById() {
			return (id: string): IWorkflowDb => this.workflowsById[id];
		},

		// Node getters
		allConnections(): IConnections {
			return this.workflow.connections;
		},
		outgoingConnectionsByNodeName() {
			return (nodeName: string): INodeConnections => {
				if (this.workflow.connections.hasOwnProperty(nodeName)) {
					return this.workflow.connections[nodeName];
				}
				return {};
			};
		},
		nodeHasOutputConnection() {
			return (nodeName: string): boolean => {
				if (this.workflow.connections.hasOwnProperty(nodeName)) return true;
				return false;
			};
		},
		isNodeInOutgoingNodeConnections() {
			return (firstNode: string, secondNode: string): boolean => {
				const firstNodeConnections = this.outgoingConnectionsByNodeName(firstNode);
				if (!firstNodeConnections?.main?.[0]) return false;
				const connections = firstNodeConnections.main[0];
				if (connections.some((node) => node.node === secondNode)) return true;
				return connections.some((node) =>
					this.isNodeInOutgoingNodeConnections(node.node, secondNode),
				);
			};
		},
		allNodes(): INodeUi[] {
			return this.workflow.nodes;
		},
		/**
		 * Names of all nodes currently on canvas.
		 */
		canvasNames(): Set<string> {
			return new Set(this.allNodes.map((n) => n.name));
		},
		nodesByName(): { [name: string]: INodeUi } {
			return this.workflow.nodes.reduce((accu: { [name: string]: INodeUi }, node) => {
				accu[node.name] = node;
				return accu;
			}, {});
		},
		getNodeByName() {
			return (nodeName: string): INodeUi | null => this.nodesByName[nodeName] || null;
		},
		getNodeById() {
			return (nodeId: string): INodeUi | undefined =>
				this.workflow.nodes.find((node: INodeUi) => {
					return node.id === nodeId;
				});
		},
		nodesIssuesExist(): boolean {
			for (const node of this.workflow.nodes) {
				if (node.issues === undefined || Object.keys(node.issues).length === 0) {
					continue;
				}
				return true;
			}
			return false;
		},
		pinnedWorkflowData(): IPinData | undefined {
			return this.workflow.pinData;
		},
		shouldReplaceInputDataWithPinData(): boolean {
			return !this.activeWorkflowExecution || this.activeWorkflowExecution?.mode === 'manual';
		},
		executedNode(): string | undefined {
			return this.workflowExecutionData ? this.workflowExecutionData.executedNode : undefined;
		},
		getParametersLastUpdate(): (name: string) => number | undefined {
			return (nodeName: string) => this.nodeMetadata[nodeName]?.parametersLastUpdatedAt;
		},

		isNodePristine(): (name: string) => boolean {
			return (nodeName: string) =>
				this.nodeMetadata[nodeName] === undefined || this.nodeMetadata[nodeName].pristine;
		},
		isNodeExecuting(): (nodeName: string) => boolean {
			return (nodeName: string) => this.executingNode.includes(nodeName);
		},
		// Executions getters
		getExecutionDataById(): (id: string) => ExecutionSummary | undefined {
			return (id: string): ExecutionSummary | undefined =>
				this.currentWorkflowExecutions.find((execution) => execution.id === id);
		},
		getAllLoadedFinishedExecutions(): ExecutionSummary[] {
			return this.currentWorkflowExecutions.filter(
				(ex) => ex.finished === true || ex.stoppedAt !== undefined,
			);
		},
		getWorkflowExecution(): IExecutionResponse | null {
			return this.workflowExecutionData;
		},
		getTotalFinishedExecutionsCount(): number {
			return this.finishedExecutionsCount;
		},
		getPastChatMessages(): string[] {
			return Array.from(new Set(this.chatMessages));
		},
	},
	actions: {
		getPinDataSize(pinData: Record<string, string | INodeExecutionData[]> = {}): number {
			return Object.values(pinData).reduce<number>((acc, value) => {
				return acc + stringSizeInBytes(value);
			}, 0);
		},
		getNodeTypes(): INodeTypes {
			const nodeTypes: INodeTypes = {
				nodeTypes: {},
				init: async (nodeTypes?: INodeTypeData): Promise<void> => {},
				// @ts-ignore
				getByNameAndVersion: (nodeType: string, version?: number): INodeType | undefined => {
					const nodeTypeDescription = useNodeTypesStore().getNodeType(nodeType, version);

					if (nodeTypeDescription === null) {
						return undefined;
					}

					return {
						description: nodeTypeDescription,
						// As we do not have the trigger/poll functions available in the frontend
						// we use the information available to figure out what are trigger nodes
						// @ts-ignore
						trigger:
							(![ERROR_TRIGGER_NODE_TYPE, START_NODE_TYPE].includes(nodeType) &&
								nodeTypeDescription.inputs.length === 0 &&
								!nodeTypeDescription.webhooks) ||
							undefined,
					};
				},
			};

			return nodeTypes;
		},

		// Returns a shallow copy of the nodes which means that all the data on the lower
		// levels still only gets referenced but the top level object is a different one.
		// This has the advantage that it is very fast and does not cause problems with vuex
		// when the workflow replaces the node-parameters.
		getNodes(): INodeUi[] {
			const nodes = this.allNodes;
			const returnNodes: INodeUi[] = [];

			for (const node of nodes) {
				returnNodes.push(Object.assign({}, node));
			}

			return returnNodes;
		},

		// Returns a workflow instance.
		getWorkflow(nodes: INodeUi[], connections: IConnections, copyData?: boolean): Workflow {
			const nodeTypes = this.getNodeTypes();
			let workflowId: string | undefined = this.workflowId;
			if (workflowId && workflowId === PLACEHOLDER_EMPTY_WORKFLOW_ID) {
				workflowId = undefined;
			}

			cachedWorkflow = new Workflow({
				id: workflowId,
				name: this.workflowName,
				nodes: copyData ? deepCopy(nodes) : nodes,
				connections: copyData ? deepCopy(connections) : connections,
				active: false,
				nodeTypes,
				settings: this.workflowSettings,
				// @ts-ignore
				pinData: this.pinnedWorkflowData,
			});

			return cachedWorkflow;
		},

		getCurrentWorkflow(copyData?: boolean): Workflow {
			const nodes = this.getNodes();
			const connections = this.allConnections;
			const cacheKey = JSON.stringify({ nodes, connections });
			if (!copyData && cachedWorkflow && cacheKey === cachedWorkflowKey) {
				return cachedWorkflow;
			}
			cachedWorkflowKey = cacheKey;

			return this.getWorkflow(nodes, connections, copyData);
		},

		// Returns a workflow from a given URL
		async getWorkflowFromUrl(url: string): Promise<IWorkflowDb> {
			const rootStore = useRootStore();
			return await makeRestApiRequest(rootStore.getRestApiContext, 'GET', '/workflows/from-url', {
				url,
			});
		},

		async getActivationError(id: string): Promise<string | undefined> {
			const rootStore = useRootStore();
			return await makeRestApiRequest(
				rootStore.getRestApiContext,
				'GET',
				`/active-workflows/error/${id}`,
			);
		},

		async fetchAllWorkflows(projectId?: string): Promise<IWorkflowDb[]> {
			const rootStore = useRootStore();

			const filter = {
				projectId,
			};

			const workflows = await getWorkflows(
				rootStore.getRestApiContext,
				isEmpty(filter) ? undefined : filter,
			);
			this.setWorkflows(workflows);
			return workflows;
		},

		async fetchWorkflow(id: string): Promise<IWorkflowDb> {
			const rootStore = useRootStore();
			const workflow = await getWorkflow(rootStore.getRestApiContext, id);
			this.addWorkflow(workflow);
			return workflow;
		},

		async getNewWorkflowData(name?: string, projectId?: string): Promise<INewWorkflowData> {
			let workflowData = {
				name: '',
				onboardingFlowEnabled: false,
				settings: { ...defaults.settings },
			};
			try {
				const rootStore = useRootStore();

				const data: IDataObject = {
					name,
					projectId,
				};

				workflowData = await getNewWorkflow(
					rootStore.getRestApiContext,
					isEmpty(data) ? undefined : data,
				);
			} catch (e) {
				// in case of error, default to original name
				workflowData.name = name || DEFAULT_NEW_WORKFLOW_NAME;
			}

			this.setWorkflowName({ newName: workflowData.name, setStateDirty: false });

			return workflowData;
		},

		resetWorkflow() {
			this.workflow = createEmptyWorkflow();
		},

		resetState(): void {
			this.removeAllConnections({ setStateDirty: false });
			this.removeAllNodes({ setStateDirty: false, removePinData: true });

			// Reset workflow execution data
			this.setWorkflowExecutionData(null);
			this.resetAllNodesIssues();

			this.setActive(defaults.active);
			this.setWorkflowId(PLACEHOLDER_EMPTY_WORKFLOW_ID);
			this.setWorkflowName({ newName: '', setStateDirty: false });
			this.setWorkflowSettings({ ...defaults.settings });
			this.setWorkflowTagIds([]);

			this.activeExecutionId = null;
			this.executingNode.length = 0;
			this.executionWaitingForWebhook = false;
		},

		addExecutingNode(nodeName: string): void {
			this.executingNode.push(nodeName);
		},

		removeExecutingNode(nodeName: string): void {
			this.executingNode = this.executingNode.filter((name) => name !== nodeName);
		},

		setWorkflowId(id: string): void {
			this.workflow.id = id === 'new' ? PLACEHOLDER_EMPTY_WORKFLOW_ID : id;
		},

		setUsedCredentials(data: IUsedCredential[]) {
			this.workflow.usedCredentials = data;
			this.usedCredentials = data.reduce<{ [name: string]: IUsedCredential }>(
				(accu, credential) => {
					accu[credential.id] = credential;
					return accu;
				},
				{},
			);
		},

		setWorkflowName(data: { newName: string; setStateDirty: boolean }): void {
			if (data.setStateDirty) {
				const uiStore = useUIStore();
				uiStore.stateIsDirty = true;
			}
			this.workflow.name = data.newName;

			if (
				this.workflow.id !== PLACEHOLDER_EMPTY_WORKFLOW_ID &&
				this.workflowsById[this.workflow.id]
			) {
				this.workflowsById[this.workflow.id].name = data.newName;
			}
		},

		setWorkflowVersionId(versionId: string): void {
			this.workflow.versionId = versionId;
		},

		// replace invalid credentials in workflow
		replaceInvalidWorkflowCredentials(data: {
			credentials: INodeCredentialsDetails;
			invalid: INodeCredentialsDetails;
			type: string;
		}): void {
			this.workflow.nodes.forEach((node: INodeUi) => {
				const nodeCredentials: INodeCredentials | undefined = (node as unknown as INode)
					.credentials;

				if (!nodeCredentials?.[data.type]) {
					return;
				}

				const nodeCredentialDetails: INodeCredentialsDetails | string = nodeCredentials[data.type];

				if (
					typeof nodeCredentialDetails === 'string' &&
					nodeCredentialDetails === data.invalid.name
				) {
					(node.credentials as INodeCredentials)[data.type] = data.credentials;
					return;
				}

				if (nodeCredentialDetails.id === null) {
					if (nodeCredentialDetails.name === data.invalid.name) {
						(node.credentials as INodeCredentials)[data.type] = data.credentials;
					}
					return;
				}

				if (nodeCredentialDetails.id === data.invalid.id) {
					(node.credentials as INodeCredentials)[data.type] = data.credentials;
				}
			});
		},

		setWorkflows(workflows: IWorkflowDb[]): void {
			this.workflowsById = workflows.reduce<IWorkflowsMap>((acc, workflow: IWorkflowDb) => {
				if (workflow.id) {
					acc[workflow.id] = workflow;
				}

				return acc;
			}, {});
		},

		async deleteWorkflow(id: string): Promise<void> {
			const rootStore = useRootStore();
			await makeRestApiRequest(rootStore.getRestApiContext, 'DELETE', `/workflows/${id}`);
			const { [id]: deletedWorkflow, ...workflows } = this.workflowsById;
			this.workflowsById = workflows;
		},

		addWorkflow(workflow: IWorkflowDb): void {
			this.workflowsById = {
				...this.workflowsById,
				[workflow.id]: {
					...this.workflowsById[workflow.id],
					...deepCopy(workflow),
				},
			};
		},

		setWorkflowActive(workflowId: string): void {
			const uiStore = useUIStore();
			uiStore.stateIsDirty = false;
			const index = this.activeWorkflows.indexOf(workflowId);
			if (index === -1) {
				this.activeWorkflows.push(workflowId);
			}
			if (this.workflowsById[workflowId]) {
				this.workflowsById[workflowId].active = true;
			}
			if (workflowId === this.workflow.id) {
				this.setActive(true);
			}
		},

		setWorkflowInactive(workflowId: string): void {
			const index = this.activeWorkflows.indexOf(workflowId);
			if (index !== -1) {
				this.activeWorkflows.splice(index, 1);
			}
			if (this.workflowsById[workflowId]) {
				this.workflowsById[workflowId].active = false;
			}
			if (workflowId === this.workflow.id) {
				this.setActive(false);
			}
		},

		async fetchActiveWorkflows(): Promise<string[]> {
			const rootStore = useRootStore();
			const activeWorkflows = await getActiveWorkflows(rootStore.getRestApiContext);
			this.activeWorkflows = activeWorkflows;
			return activeWorkflows;
		},

		setActive(newActive: boolean): void {
			this.workflow.active = newActive;
		},

		async getDuplicateCurrentWorkflowName(currentWorkflowName: string): Promise<string> {
			if (
				currentWorkflowName &&
				currentWorkflowName.length + DUPLICATE_POSTFFIX.length >= MAX_WORKFLOW_NAME_LENGTH
			) {
				return currentWorkflowName;
			}

			let newName = `${currentWorkflowName}${DUPLICATE_POSTFFIX}`;
			try {
				const rootStore = useRootStore();
				const newWorkflow = await getNewWorkflow(rootStore.getRestApiContext, { name: newName });
				newName = newWorkflow.name;
			} catch (e) {}
			return newName;
		},

		// Node actions
		setWorkflowExecutionData(workflowResultData: IExecutionResponse | null): void {
			this.workflowExecutionData = workflowResultData;
			this.workflowExecutionPairedItemMappings = getPairedItemsMapping(this.workflowExecutionData);
		},

		setWorkflowExecutionRunData(workflowResultData: IRunExecutionData): void {
			if (this.workflowExecutionData) this.workflowExecutionData.data = workflowResultData;
		},

		setWorkflowSettings(workflowSettings: IWorkflowSettings): void {
			this.workflow = {
				...this.workflow,
				settings: workflowSettings as IWorkflowDb['settings'],
			};
		},

		setWorkflowPinData(pinData: IPinData): void {
			this.workflow = {
				...this.workflow,
				pinData: pinData || {},
			};
			dataPinningEventBus.emit('pin-data', pinData || {});
		},

		setWorkflowTagIds(tags: string[]): void {
			this.workflow = {
				...this.workflow,
				tags,
			};
		},

		addWorkflowTagIds(tags: string[]): void {
			this.workflow = {
				...this.workflow,
				tags: [...new Set([...(this.workflow.tags || []), ...tags])] as IWorkflowDb['tags'],
			};
		},

		removeWorkflowTagId(tagId: string): void {
			const tags = this.workflow.tags as string[];
			const updated = tags.filter((id: string) => id !== tagId);
			this.workflow = {
				...this.workflow,
				tags: updated as IWorkflowDb['tags'],
			};
		},

		setWorkflowMetadata(metadata: WorkflowMetadata | undefined): void {
			this.workflow.meta = metadata;
		},

		addToWorkflowMetadata(data: Partial<WorkflowMetadata>): void {
			this.workflow.meta = {
				...this.workflow.meta,
				...data,
			};
		},

		setWorkflow(workflow: IWorkflowDb): void {
			this.workflow = workflow;
			this.workflow = {
				...this.workflow,
				...(!this.workflow.hasOwnProperty('active') ? { active: false } : {}),
				...(!this.workflow.hasOwnProperty('connections') ? { connections: {} } : {}),
				...(!this.workflow.hasOwnProperty('createdAt') ? { createdAt: -1 } : {}),
				...(!this.workflow.hasOwnProperty('updatedAt') ? { updatedAt: -1 } : {}),
				...(!this.workflow.hasOwnProperty('id') ? { id: PLACEHOLDER_EMPTY_WORKFLOW_ID } : {}),
				...(!this.workflow.hasOwnProperty('nodes') ? { nodes: [] } : {}),
				...(!this.workflow.hasOwnProperty('settings')
					? { settings: { ...defaults.settings } }
					: {}),
			};
		},

		pinData(payload: { node: INodeUi; data: INodeExecutionData[] }): void {
			if (!this.workflow.pinData) {
				this.workflow = { ...this.workflow, pinData: {} };
			}

			if (!Array.isArray(payload.data)) {
				payload.data = [payload.data];
			}

			const storedPinData = payload.data.map((item) =>
				isJsonKeyObject(item) ? { json: item.json } : { json: item },
			);

			this.workflow = {
				...this.workflow,
				pinData: {
					...this.workflow.pinData,
					[payload.node.name]: storedPinData,
				},
			};

			const uiStore = useUIStore();
			uiStore.stateIsDirty = true;

			dataPinningEventBus.emit('pin-data', { [payload.node.name]: storedPinData });
		},

		unpinData(payload: { node: INodeUi }): void {
			if (!this.workflow.pinData) {
				this.workflow = { ...this.workflow, pinData: {} };
			}

			const { [payload.node.name]: _, ...pinData } = this.workflow.pinData!;
			this.workflow = {
				...this.workflow,
				pinData,
			};

			const uiStore = useUIStore();
			uiStore.stateIsDirty = true;

			dataPinningEventBus.emit('unpin-data', { [payload.node.name]: undefined });
		},

		addConnection(data: { connection: IConnection[] }): void {
			if (data.connection.length !== 2) {
				// All connections need two entries
				// TODO: Check if there is an error or whatever that is supposed to be returned
				return;
			}
			const sourceData: IConnection = data.connection[0];
			const destinationData: IConnection = data.connection[1];

			// Check if source node and type exist already and if not add them
			if (!this.workflow.connections.hasOwnProperty(sourceData.node)) {
				this.workflow = {
					...this.workflow,
					connections: {
						...this.workflow.connections,
						[sourceData.node]: {},
					},
				};
			}
			if (!this.workflow.connections[sourceData.node].hasOwnProperty(sourceData.type)) {
				this.workflow = {
					...this.workflow,
					connections: {
						...this.workflow.connections,
						[sourceData.node]: {
							...this.workflow.connections[sourceData.node],
							[sourceData.type]: [],
						},
					},
				};
			}
			if (
				this.workflow.connections[sourceData.node][sourceData.type].length <
				sourceData.index + 1
			) {
				for (
					let i = this.workflow.connections[sourceData.node][sourceData.type].length;
					i <= sourceData.index;
					i++
				) {
					this.workflow.connections[sourceData.node][sourceData.type].push([]);
				}
			}

			// Check if the same connection exists already
			const checkProperties = ['index', 'node', 'type'] as Array<keyof IConnection>;
			let propertyName: keyof IConnection;
			let connectionExists = false;
			connectionLoop: for (const existingConnection of this.workflow.connections[sourceData.node][
				sourceData.type
			][sourceData.index]) {
				for (propertyName of checkProperties) {
					if (existingConnection[propertyName] !== destinationData[propertyName]) {
						continue connectionLoop;
					}
				}
				connectionExists = true;
				break;
			}
			// Add the new connection if it does not exist already
			if (!connectionExists) {
				this.workflow.connections[sourceData.node][sourceData.type][sourceData.index].push(
					destinationData,
				);
			}
		},

		removeConnection(data: { connection: IConnection[] }): void {
			const sourceData = data.connection[0];
			const destinationData = data.connection[1];

			if (!this.workflow.connections.hasOwnProperty(sourceData.node)) {
				return;
			}
			if (!this.workflow.connections[sourceData.node].hasOwnProperty(sourceData.type)) {
				return;
			}
			if (
				this.workflow.connections[sourceData.node][sourceData.type].length <
				sourceData.index + 1
			) {
				return;
			}
			const uiStore = useUIStore();
			uiStore.stateIsDirty = true;

			const connections =
				this.workflow.connections[sourceData.node][sourceData.type][sourceData.index];
			for (const index in connections) {
				if (
					connections[index].node === destinationData.node &&
					connections[index].type === destinationData.type &&
					connections[index].index === destinationData.index
				) {
					// Found the connection to remove
					connections.splice(parseInt(index, 10), 1);
				}
			}
		},

		removeAllConnections(data: { setStateDirty: boolean }): void {
			if (data && data.setStateDirty) {
				const uiStore = useUIStore();
				uiStore.stateIsDirty = true;
			}
			this.workflow.connections = {};
		},

		removeAllNodeConnection(
			node: INodeUi,
			{ preserveInputConnections = false, preserveOutputConnections = false } = {},
		): void {
			const uiStore = useUIStore();
			uiStore.stateIsDirty = true;
			// Remove all source connections
			if (!preserveOutputConnections && this.workflow.connections.hasOwnProperty(node.name)) {
				delete this.workflow.connections[node.name];
			}

			// Remove all destination connections
			if (preserveInputConnections) return;
			const indexesToRemove = [];
			let sourceNode: string,
				type: string,
				sourceIndex: string,
				connectionIndex: string,
				connectionData: IConnection;
			for (sourceNode of Object.keys(this.workflow.connections)) {
				for (type of Object.keys(this.workflow.connections[sourceNode])) {
					for (sourceIndex of Object.keys(this.workflow.connections[sourceNode][type])) {
						indexesToRemove.length = 0;
						for (connectionIndex of Object.keys(
							this.workflow.connections[sourceNode][type][parseInt(sourceIndex, 10)],
						)) {
							connectionData =
								this.workflow.connections[sourceNode][type][parseInt(sourceIndex, 10)][
									parseInt(connectionIndex, 10)
								];
							if (connectionData.node === node.name) {
								indexesToRemove.push(connectionIndex);
							}
						}

						indexesToRemove.forEach((index) => {
							this.workflow.connections[sourceNode][type][parseInt(sourceIndex, 10)].splice(
								parseInt(index, 10),
								1,
							);
						});
					}
				}
			}
		},

		renameNodeSelectedAndExecution(nameData: { old: string; new: string }): void {
			const uiStore = useUIStore();
			uiStore.stateIsDirty = true;
			// If node has any WorkflowResultData rename also that one that the data
			// does still get displayed also after node got renamed
			if (
				this.workflowExecutionData?.data &&
				this.workflowExecutionData.data.resultData.runData.hasOwnProperty(nameData.old)
			) {
				this.workflowExecutionData.data.resultData.runData[nameData.new] =
					this.workflowExecutionData.data.resultData.runData[nameData.old];
				delete this.workflowExecutionData.data.resultData.runData[nameData.old];
			}

			// In case the renamed node was last selected set it also there with the new name
			if (uiStore.lastSelectedNode === nameData.old) {
				uiStore.lastSelectedNode = nameData.new;
			}

			const { [nameData.old]: removed, ...rest } = this.nodeMetadata;
			this.nodeMetadata = { ...rest, [nameData.new]: this.nodeMetadata[nameData.old] };

			if (this.workflow.pinData && this.workflow.pinData.hasOwnProperty(nameData.old)) {
				const { [nameData.old]: renamed, ...restPinData } = this.workflow.pinData;
				this.workflow = {
					...this.workflow,
					pinData: {
						...restPinData,
						[nameData.new]: renamed,
					},
				};
			}
		},

		resetAllNodesIssues(): boolean {
			this.workflow.nodes.forEach((node) => {
				node.issues = undefined;
			});
			return true;
		},

		updateNodeAtIndex(nodeIndex: number, nodeData: Partial<INodeUi>): void {
			if (nodeIndex !== -1) {
				const node = this.workflow.nodes[nodeIndex];
				this.workflow = {
					...this.workflow,
					nodes: [
						...this.workflow.nodes.slice(0, nodeIndex),
						{ ...node, ...nodeData },
						...this.workflow.nodes.slice(nodeIndex + 1),
					],
				};
			}
		},

		setNodeIssue(nodeIssueData: INodeIssueData): boolean {
			const nodeIndex = this.workflow.nodes.findIndex((node) => {
				return node.name === nodeIssueData.node;
			});

			if (nodeIndex === -1) {
				return false;
			}

			const node = this.workflow.nodes[nodeIndex];

			if (nodeIssueData.value === null) {
				// Remove the value if one exists
				if (node.issues?.[nodeIssueData.type] === undefined) {
					// No values for type exist so nothing has to get removed
					return true;
				}

				const { [nodeIssueData.type]: removedNodeIssue, ...remainingNodeIssues } = node.issues;
				this.updateNodeAtIndex(nodeIndex, {
					issues: remainingNodeIssues,
				});
			} else {
				if (node.issues === undefined) {
					this.updateNodeAtIndex(nodeIndex, {
						issues: {},
					});
				}

				this.updateNodeAtIndex(nodeIndex, {
					issues: {
						...node.issues,
						[nodeIssueData.type]: nodeIssueData.value as INodeIssueObjectProperty,
					},
				});
			}
			return true;
		},

		addNode(nodeData: INodeUi): void {
			if (!nodeData.hasOwnProperty('name')) {
				// All nodes have to have a name
				// TODO: Check if there is an error or whatever that is supposed to be returned
				return;
			}

			if (nodeData.extendsCredential) {
				nodeData.type = getCredentialOnlyNodeTypeName(nodeData.extendsCredential);
			}

			this.workflow.nodes.push(nodeData);
			// Init node metadata
			if (!this.nodeMetadata[nodeData.name]) {
				this.nodeMetadata = { ...this.nodeMetadata, [nodeData.name]: {} as INodeMetadata };
			}
		},

		removeNode(node: INodeUi): void {
			const uiStore = useUIStore();
			const { [node.name]: removedNodeMetadata, ...remainingNodeMetadata } = this.nodeMetadata;
			this.nodeMetadata = remainingNodeMetadata;

			if (this.workflow.pinData && this.workflow.pinData.hasOwnProperty(node.name)) {
				const { [node.name]: removedPinData, ...remainingPinData } = this.workflow.pinData;
				this.workflow = {
					...this.workflow,
					pinData: remainingPinData,
				};
			}

			for (let i = 0; i < this.workflow.nodes.length; i++) {
				if (this.workflow.nodes[i].name === node.name) {
					this.workflow = {
						...this.workflow,
						nodes: [...this.workflow.nodes.slice(0, i), ...this.workflow.nodes.slice(i + 1)],
					};

					uiStore.stateIsDirty = true;
					return;
				}
			}
		},

		removeAllNodes(data: { setStateDirty: boolean; removePinData: boolean }): void {
			if (data.setStateDirty) {
				const uiStore = useUIStore();
				uiStore.stateIsDirty = true;
			}

			if (data.removePinData) {
				this.workflow = {
					...this.workflow,
					pinData: {},
				};
			}

			this.workflow.nodes.splice(0, this.workflow.nodes.length);
			this.nodeMetadata = {};
		},

		updateNodeProperties(updateInformation: INodeUpdatePropertiesInformation): void {
			// Find the node that should be updated
			const nodeIndex = this.workflow.nodes.findIndex((node) => {
				return node.name === updateInformation.name;
			});

			if (nodeIndex !== -1) {
				for (const key of Object.keys(updateInformation.properties)) {
					const uiStore = useUIStore();
					uiStore.stateIsDirty = true;

					this.updateNodeAtIndex(nodeIndex, {
						[key]: updateInformation.properties[key],
					});
				}
			}
		},

		setNodeValue(updateInformation: IUpdateInformation): void {
			// Find the node that should be updated
			const nodeIndex = this.workflow.nodes.findIndex((node) => {
				return node.name === updateInformation.name;
			});

			if (nodeIndex === -1 || !updateInformation.key) {
				throw new Error(
					`Node with the name "${updateInformation.name}" could not be found to set parameter.`,
				);
			}

			const uiStore = useUIStore();
			uiStore.stateIsDirty = true;

			this.updateNodeAtIndex(nodeIndex, {
				[updateInformation.key]: updateInformation.value,
			});
		},

		setNodeParameters(updateInformation: IUpdateInformation, append?: boolean): void {
			// Find the node that should be updated
			const nodeIndex = this.workflow.nodes.findIndex((node) => {
				return node.name === updateInformation.name;
			});

			if (nodeIndex === -1) {
				throw new Error(
					`Node with the name "${updateInformation.name}" could not be found to set parameter.`,
				);
			}

			const node = this.workflow.nodes[nodeIndex];

			const uiStore = useUIStore();
			uiStore.stateIsDirty = true;
			const newParameters =
				!!append && isObject(updateInformation.value)
					? { ...node.parameters, ...updateInformation.value }
					: updateInformation.value;

			this.updateNodeAtIndex(nodeIndex, {
				parameters: newParameters as INodeParameters,
			});

			this.nodeMetadata = {
				...this.nodeMetadata,
				[node.name]: {
					...this.nodeMetadata[node.name],
					parametersLastUpdatedAt: Date.now(),
				},
			} as NodeMetadataMap;
		},

		setLastNodeParameters(updateInformation: IUpdateInformation) {
			const latestNode = findLast(
				this.workflow.nodes,
				(node) => node.type === updateInformation.key,
			) as INodeUi;
			const nodeType = useNodeTypesStore().getNodeType(latestNode.type);
			if (!nodeType) return;

			const nodeParams = NodeHelpers.getNodeParameters(
				nodeType.properties,
				updateInformation.value as INodeParameters,
				true,
				false,
				latestNode,
			);

			if (latestNode) this.setNodeParameters({ value: nodeParams, name: latestNode.name }, true);
		},

		addNodeExecutionData(pushData: IPushDataNodeExecuteAfter): void {
			if (!this.workflowExecutionData?.data) {
				throw new Error('The "workflowExecutionData" is not initialized!');
			}
			if (this.workflowExecutionData.data.resultData.runData[pushData.nodeName] === undefined) {
				this.workflowExecutionData = {
					...this.workflowExecutionData,
					data: {
						...this.workflowExecutionData.data,
						resultData: {
							...this.workflowExecutionData.data.resultData,
							runData: {
								...this.workflowExecutionData.data.resultData.runData,
								[pushData.nodeName]: [],
							},
						},
					},
				};
			}
			this.workflowExecutionData.data!.resultData.runData[pushData.nodeName].push(pushData.data);
		},
		clearNodeExecutionData(nodeName: string): void {
			if (!this.workflowExecutionData?.data) {
				return;
			}

			const { [nodeName]: removedRunData, ...remainingRunData } =
				this.workflowExecutionData.data.resultData.runData;
			this.workflowExecutionData = {
				...this.workflowExecutionData,
				data: {
					...this.workflowExecutionData.data,
					resultData: {
						...this.workflowExecutionData.data.resultData,
						runData: remainingRunData,
					},
				},
			};
		},

		pinDataByNodeName(nodeName: string): INodeExecutionData[] | undefined {
			if (!this.workflow.pinData?.[nodeName]) return undefined;

			return this.workflow.pinData[nodeName].map((item) => item.json) as INodeExecutionData[];
		},

		activeNode(): INodeUi | null {
			// kept here for FE hooks
			const ndvStore = useNDVStore();
			return ndvStore.activeNode;
		},

		// Executions actions

		addActiveExecution(newActiveExecution: IExecutionsCurrentSummaryExtended): void {
			// Check if the execution exists already
			const activeExecution = this.activeExecutions.find((execution) => {
				return execution.id === newActiveExecution.id;
			});

			if (activeExecution !== undefined) {
				// Exists already so no need to add it again
				if (activeExecution.workflowName === undefined) {
					activeExecution.workflowName = newActiveExecution.workflowName;
				}
				return;
			}
			this.activeExecutions.unshift(newActiveExecution);
			this.activeExecutionId = newActiveExecution.id;
		},
		finishActiveExecution(
			finishedActiveExecution: IPushDataExecutionFinished | IPushDataUnsavedExecutionFinished,
		): void {
			// Find the execution to set to finished
			const activeExecutionIndex = this.activeExecutions.findIndex((execution) => {
				return execution.id === finishedActiveExecution.executionId;
			});

			if (activeExecutionIndex === -1) {
				// The execution could not be found
				return;
			}

			const activeExecution = this.activeExecutions[activeExecutionIndex];

			this.activeExecutions = [
				...this.activeExecutions.slice(0, activeExecutionIndex),
				{
					...activeExecution,
					...(finishedActiveExecution.executionId !== undefined
						? { id: finishedActiveExecution.executionId }
						: {}),
					finished: finishedActiveExecution.data.finished,
					stoppedAt: finishedActiveExecution.data.stoppedAt,
				},
				...this.activeExecutions.slice(activeExecutionIndex + 1),
			];

			if (finishedActiveExecution.data && (finishedActiveExecution.data as IRun).data) {
				this.setWorkflowExecutionRunData((finishedActiveExecution.data as IRun).data);
			}
		},

		setActiveExecutions(newActiveExecutions: IExecutionsCurrentSummaryExtended[]): void {
			this.activeExecutions = newActiveExecutions;
		},
		// TODO: For sure needs some kind of default filter like last day, with max 10 results, ...
		async getPastExecutions(
			filter: IDataObject,
			limit: number,
			lastId?: string,
			firstId?: string,
		): Promise<IExecutionsListResponse> {
			let sendData = {};
			if (filter) {
				sendData = {
					filter,
					firstId,
					lastId,
					limit,
				};
			}
			const rootStore = useRootStore();
			return await makeRestApiRequest(rootStore.getRestApiContext, 'GET', '/executions', sendData);
		},

		async getActiveExecutions(filter: IDataObject): Promise<IExecutionsCurrentSummaryExtended[]> {
			let sendData = {};
			if (filter) {
				sendData = {
					filter,
				};
			}
			const rootStore = useRootStore();
			const output = await makeRestApiRequest(
				rootStore.getRestApiContext,
				'GET',
				'/executions',
				sendData,
			);

			return output.results;
		},

		async getExecution(id: string): Promise<IExecutionResponse | undefined> {
			const rootStore = useRootStore();
			const response = await makeRestApiRequest(
				rootStore.getRestApiContext,
				'GET',
				`/executions/${id}`,
			);
			return response && unflattenExecutionData(response);
		},

		// Creates a new workflow
		async createNewWorkflow(sendData: IWorkflowDataUpdate): Promise<IWorkflowDb> {
			// make sure that the new ones are not active
			sendData.active = false;

			const rootStore = useRootStore();
			const projectStore = useProjectsStore();

			if (projectStore.currentProjectId) {
				(sendData as unknown as IDataObject).projectId = projectStore.currentProjectId;
			}

			return await makeRestApiRequest(
				rootStore.getRestApiContext,
				'POST',
				'/workflows',
				sendData as unknown as IDataObject,
			);
		},

		// Updates an existing workflow
		async updateWorkflow(
			id: string,
			data: IWorkflowDataUpdate,
			forceSave = false,
		): Promise<IWorkflowDb> {
			const rootStore = useRootStore();

			if (data.settings === null) {
				EventReporter.info('Detected workflow payload with settings as null');
				data.settings = undefined;
			}

			return await makeRestApiRequest(
				rootStore.getRestApiContext,
				'PATCH',
				`/workflows/${id}${forceSave ? '?forceSave=true' : ''}`,
				data as unknown as IDataObject,
			);
		},

		async runWorkflow(startRunData: IStartRunData): Promise<IExecutionPushResponse> {
			const rootStore = useRootStore();

			if (startRunData.workflowData.settings === null) {
				EventReporter.info('Detected workflow payload with settings as null');
				startRunData.workflowData.settings = undefined;
			}

			try {
				return await makeRestApiRequest(
					rootStore.getRestApiContext,
					'POST',
					`/workflows/${startRunData.workflowData.id}/run`,
					startRunData as unknown as IDataObject,
				);
			} catch (error) {
				if (error.response?.status === 413) {
					throw new ResponseError(i18n.baseText('workflowRun.showError.payloadTooLarge'), {
						errorCode: 413,
						httpStatusCode: 413,
					});
				}
				throw error;
			}
		},

		async removeTestWebhook(workflowId: string): Promise<boolean> {
			const rootStore = useRootStore();
			return await makeRestApiRequest(
				rootStore.getRestApiContext,
				'DELETE',
				`/test-webhook/${workflowId}`,
			);
		},
		async loadCurrentWorkflowExecutions(
			requestFilter: ExecutionsQueryFilter,
		): Promise<ExecutionSummary[]> {
			let activeExecutions = [];

			if (!requestFilter.workflowId) {
				return [];
			}
			try {
				const rootStore = useRootStore();
				if ((!requestFilter.status || !requestFilter.finished) && isEmpty(requestFilter.metadata)) {
					activeExecutions = await getActiveExecutions(rootStore.getRestApiContext, {
						workflowId: requestFilter.workflowId,
					});
				}
				const finishedExecutions = await getExecutions(rootStore.getRestApiContext, requestFilter);
				this.finishedExecutionsCount = finishedExecutions.count;
				return [...activeExecutions, ...(finishedExecutions.results || [])];
			} catch (error) {
				throw error;
			}
		},

		async fetchExecutionDataById(executionId: string): Promise<IExecutionResponse | null> {
			const rootStore = useRootStore();
			return await getExecutionData(rootStore.getRestApiContext, executionId);
		},

		deleteExecution(execution: ExecutionSummary): void {
			this.currentWorkflowExecutions.splice(this.currentWorkflowExecutions.indexOf(execution), 1);
		},

		addToCurrentExecutions(executions: ExecutionSummary[]): void {
			executions.forEach((execution) => {
				const exists = this.currentWorkflowExecutions.find((ex) => ex.id === execution.id);
				if (!exists && execution.workflowId === this.workflowId) {
					this.currentWorkflowExecutions.push(execution);
				}
			});
		},
		// Returns all the available timezones
		async getExecutionEvents(id: string): Promise<IAbstractEventMessage[]> {
			const rootStore = useRootStore();
			return await makeRestApiRequest(
				rootStore.getRestApiContext,
				'GET',
				'/eventbus/execution/' + id,
			);
		},
		// Binary data
		getBinaryUrl(
			binaryDataId: string,
			action: 'view' | 'download',
			fileName: string,
			mimeType: string,
		): string {
			const rootStore = useRootStore();
			let restUrl = rootStore.getRestUrl;
			if (restUrl.startsWith('/')) restUrl = window.location.origin + restUrl;
			const url = new URL(`${restUrl}/binary-data`);
			url.searchParams.append('id', binaryDataId);
			url.searchParams.append('action', action);
			if (fileName) url.searchParams.append('fileName', fileName);
			if (mimeType) url.searchParams.append('mimeType', mimeType);
			return url.toString();
		},

		setNodePristine(nodeName: string, isPristine: boolean): void {
			this.nodeMetadata = {
				...this.nodeMetadata,
				[nodeName]: {
					...this.nodeMetadata[nodeName],
					pristine: isPristine,
				},
			};
		},

		resetChatMessages(): void {
			this.chatMessages = [];
		},

		appendChatMessage(message: string): void {
			this.chatMessages.push(message);
		},

		checkIfNodeHasChatParent(nodeName: string): boolean {
			const workflow = this.getCurrentWorkflow();
			const parents = workflow.getParentNodes(nodeName, 'main');

			const matchedChatNode = parents.find((parent) => {
				const parentNodeType = this.getNodeByName(parent)?.type;

				return parentNodeType === CHAT_TRIGGER_NODE_TYPE;
			});

			return !!matchedChatNode;
		},
	},
});<|MERGE_RESOLUTION|>--- conflicted
+++ resolved
@@ -55,7 +55,7 @@
 	ITaskData,
 	IWorkflowSettings,
 } from 'n8n-workflow';
-import { deepCopy, NodeHelpers, Workflow } from 'n8n-workflow';
+import { deepCopy, NodeHelpers, Workflow, ErrorReporterProxy as EventReporter } from 'n8n-workflow';
 import { findLast } from 'lodash-es';
 
 import { useRootStore } from '@/stores/n8nRoot.store';
@@ -78,11 +78,7 @@
 import { useNodeTypesStore } from '@/stores/nodeTypes.store';
 import { getCredentialOnlyNodeTypeName } from '@/utils/credentialOnlyNodes';
 import { i18n } from '@/plugins/i18n';
-<<<<<<< HEAD
 import { useProjectsStore } from '@/features/projects/projects.store';
-=======
-import { ErrorReporterProxy as EventReporter } from 'n8n-workflow';
->>>>>>> e17e767e
 
 const defaults: Omit<IWorkflowDb, 'id'> & { settings: NonNullable<IWorkflowDb['settings']> } = {
 	name: '',
