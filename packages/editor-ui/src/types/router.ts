--- conflicted
+++ resolved
@@ -46,11 +46,7 @@
 		};
 		scrollOffset?: number;
 		setScrollPosition?: (position: number) => void;
-<<<<<<< HEAD
-		readonly?: boolean;
-=======
 		readOnlyCanvas?: boolean;
->>>>>>> f2939568
 	};
 }
 
