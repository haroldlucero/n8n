import {
	ERROR_TRIGGER_NODE_TYPE,
	PLACEHOLDER_FILLED_AT_EXECUTION_TIME,
	PLACEHOLDER_EMPTY_WORKFLOW_ID,
	START_NODE_TYPE,
	WEBHOOK_NODE_TYPE,
	VIEWS,
} from '@/constants';

import {
	IConnections,
	IDataObject,
	INode,
	INodeExecutionData,
	INodeIssues,
	INodeParameters,
	NodeParameterValue,
	INodeCredentials,
	INodeType,
	INodeTypes,
	INodeTypeData,
	INodeTypeDescription,
	INodeVersionedType,
	IRunData,
	IRunExecutionData,
	IWorfklowIssues,
	IWorkflowDataProxyAdditionalKeys,
	Workflow,
	NodeHelpers,
	IExecuteData,
	INodeConnection,
	IWebhookDescription,
} from 'n8n-workflow';

import {
	IExecutionResponse,
	INodeTypesMaxCount,
	INodeUi,
	IWorkflowData,
	IWorkflowDb,
	IWorkflowDataUpdate,
	XYPosition,
	ITag,
	IUpdateInformation,
} from '../../Interface';

import { externalHooks } from '@/components/mixins/externalHooks';
import { restApi } from '@/components/mixins/restApi';
import { nodeHelpers } from '@/components/mixins/nodeHelpers';
import { showMessage } from '@/components/mixins/showMessage';

import { isEqual } from 'lodash';

import mixins from 'vue-typed-mixins';
import { v4 as uuidv4 } from 'uuid';

export const workflowHelpers = mixins(
	externalHooks,
	nodeHelpers,
	restApi,
	showMessage,
)
	.extend({
		methods: {
			 executeData(parentNode: string[], currentNode: string, inputName: string, runIndex: number): IExecuteData {
				const executeData = {
					node: {},
					data: {},
					source: null,
				} as IExecuteData;

				if (parentNode.length) {
					// Add the input data to be able to also resolve the short expression format
					// which does not use the node name
					const parentNodeName = parentNode[0];

					const workflowRunData = this.$store.getters.getWorkflowRunData as IRunData | null;
					if (workflowRunData === null) {
						return executeData;
					}
					if (!workflowRunData[parentNodeName] ||
						workflowRunData[parentNodeName].length <= runIndex ||
						!workflowRunData[parentNodeName][runIndex].hasOwnProperty('data') ||
						workflowRunData[parentNodeName][runIndex].data === undefined ||
						!workflowRunData[parentNodeName][runIndex].data!.hasOwnProperty(inputName)
					) {
						executeData.data = {};
					} else {
						executeData.data = workflowRunData[parentNodeName][runIndex].data!;
						if (workflowRunData[currentNode] && workflowRunData[currentNode][runIndex]) {
							executeData.source = {
								[inputName]: workflowRunData[currentNode][runIndex].source!,
							};
						} else {
							// The curent node did not get executed in UI yet so build data manually
							executeData.source = {
								[inputName]: [
									{
										previousNode: parentNodeName,
									},
								],
							};
						}
					}
				}

				return executeData;
			},
			// Returns connectionInputData to be able to execute an expression.
			connectionInputData (parentNode: string[], currentNode: string, inputName: string, runIndex: number, nodeConnection: INodeConnection = { sourceIndex: 0,	destinationIndex: 0 }): INodeExecutionData[] | null {
				let connectionInputData = null;
				const executeData = this.executeData(parentNode, currentNode, inputName, runIndex);
				if (parentNode.length) {
					if (!Object.keys(executeData.data).length || executeData.data[inputName].length <= nodeConnection.sourceIndex) {
						connectionInputData = [];
					} else {
						connectionInputData = executeData.data![inputName][nodeConnection.sourceIndex];

						if (connectionInputData !== null) {
							// Update the pairedItem information on items
							connectionInputData = connectionInputData.map((item, itemIndex) => {
								return {
									...item,
									pairedItem: {
										item: itemIndex,
										input: nodeConnection.destinationIndex,
									},
								};
							});
						}
					}
				}

				return connectionInputData;
			},

			// Returns a shallow copy of the nodes which means that all the data on the lower
			// levels still only gets referenced but the top level object is a different one.
			// This has the advantage that it is very fast and does not cause problems with vuex
			// when the workflow replaces the node-parameters.
			getNodes (): INodeUi[] {
				const nodes = this.$store.getters.allNodes;
				const returnNodes: INodeUi[] = [];

				for (const node of nodes) {
					returnNodes.push(Object.assign({}, node));
				}

				return returnNodes;
			},

			// Returns data about nodeTypes which ahve a "maxNodes" limit set.
			// For each such type does it return how high the limit is, how many
			// already exist and the name of this nodes.
			getNodeTypesMaxCount (): INodeTypesMaxCount {
				const nodes = this.$store.getters.allNodes;

				const returnData: INodeTypesMaxCount = {};

				const nodeTypes = this.$store.getters.allNodeTypes;
				for (const nodeType of nodeTypes) {
					if (nodeType.maxNodes !== undefined) {
						returnData[nodeType.name] = {
							exist: 0,
							max: nodeType.maxNodes,
							nodeNames: [],
						};
					}
				}

				for (const node of nodes) {
					if (returnData[node.type] !== undefined) {
						returnData[node.type].exist += 1;
						returnData[node.type].nodeNames.push(node.name);
					}
				}

				return returnData;
			},

			// Returns how many nodes of the given type currently exist
			getNodeTypeCount (nodeType: string): number {
				const nodes = this.$store.getters.allNodes;

				let count = 0;

				for (const node of nodes) {
					if (node.type === nodeType) {
						count++;
					}
				}

				return count;
			},

			// Checks if everything in the workflow is complete and ready to be executed
			checkReadyForExecution (workflow: Workflow, lastNodeName?: string) {
				let node: INode;
				let nodeType: INodeType | undefined;
				let nodeIssues: INodeIssues | null = null;
				const workflowIssues: IWorfklowIssues = {};

				let checkNodes = Object.keys(workflow.nodes);
				if (lastNodeName) {
					checkNodes = workflow.getParentNodes(lastNodeName);
					checkNodes.push(lastNodeName);
				} else {
					// As webhook nodes always take presidence check first
					// if there are any
					let checkWebhook: string[] = [];
					for (const nodeName of Object.keys(workflow.nodes)) {
						if (workflow.nodes[nodeName].disabled !== true && workflow.nodes[nodeName].type === WEBHOOK_NODE_TYPE) {
							checkWebhook = [nodeName, ...checkWebhook, ...workflow.getChildNodes(nodeName)];
						}
					}

					if (checkWebhook.length) {
						checkNodes = checkWebhook;
					} else {
						// If no webhook nodes got found try to find another trigger node
						const startNode = workflow.getStartNode();
						if (startNode !== undefined) {
							checkNodes = workflow.getChildNodes(startNode.name);
							checkNodes.push(startNode.name);
						}
					}
				}

				for (const nodeName of checkNodes) {
					nodeIssues = null;
					node = workflow.nodes[nodeName];

					if (node.disabled === true) {
						// Ignore issues on disabled nodes
						continue;
					}

					nodeType = workflow.nodeTypes.getByNameAndVersion(node.type, node.typeVersion);

					if (nodeType === undefined) {
						// Node type is not known
						nodeIssues = {
							typeUnknown: true,
						};
					} else {
						nodeIssues = this.getNodeIssues(nodeType.description, node, ['execution']);
					}

					if (nodeIssues !== null) {
						workflowIssues[node.name] = nodeIssues;
					}
				}

				if (Object.keys(workflowIssues).length === 0) {
					return null;
				}

				return workflowIssues;
			},

			// Returns a workflow instance.
			getWorkflow (nodes?: INodeUi[], connections?: IConnections, copyData?: boolean): Workflow {
				nodes = nodes || this.getNodes();
				connections = connections || (this.$store.getters.allConnections as IConnections);

				const nodeTypes: INodeTypes = {
					nodeTypes: {},
					init: async (nodeTypes?: INodeTypeData): Promise<void> => { },
					getAll: (): Array<INodeType | INodeVersionedType> => {
						// Does not get used in Workflow so no need to return it
						return [];
					},
					getByNameAndVersion: (nodeType: string, version?: number): INodeType | undefined => {
						const nodeTypeDescription = this.$store.getters.nodeType(nodeType, version) as INodeTypeDescription | null;

						if (nodeTypeDescription === null) {
							return undefined;
						}

						return {
							description: nodeTypeDescription,
							// As we do not have the trigger/poll functions available in the frontend
							// we use the information available to figure out what are trigger nodes
							// @ts-ignore
							trigger: ![ERROR_TRIGGER_NODE_TYPE, START_NODE_TYPE].includes(nodeType) && nodeTypeDescription.inputs.length === 0 && !nodeTypeDescription.webhooks || undefined,
						};
					},
				};

				let workflowId = this.$store.getters.workflowId;
				if (workflowId === PLACEHOLDER_EMPTY_WORKFLOW_ID) {
					workflowId = undefined;
				}

				const workflowName = this.$store.getters.workflowName;

				if (copyData === true) {
					return new Workflow({ id: workflowId, name: workflowName, nodes: JSON.parse(JSON.stringify(nodes)), connections: JSON.parse(JSON.stringify(connections)), active: false, nodeTypes, settings: this.$store.getters.workflowSettings});
				} else {
					return new Workflow({ id: workflowId, name: workflowName, nodes, connections, active: false, nodeTypes, settings: this.$store.getters.workflowSettings});
				}
			},

			// Returns the currently loaded workflow as JSON.
			getWorkflowDataToSave (): Promise<IWorkflowData> {
				const workflowNodes = this.$store.getters.allNodes;
				const workflowConnections = this.$store.getters.allConnections;
				const pinData = this.$store.getters.pinData;

				let nodeData;

				const nodes = [];
				for (let nodeIndex = 0; nodeIndex < workflowNodes.length; nodeIndex++) {
					try {
						// @ts-ignore
						nodeData = this.getNodeDataToSave(workflowNodes[nodeIndex]);
					} catch (e) {
						return Promise.reject(e);
					}

					nodes.push(nodeData);
				}

				const data: IWorkflowData = {
					name: this.$store.getters.workflowName,
					nodes,
<<<<<<< HEAD
					pinData: this.$store.getters.pinData,
=======
					pinData,
>>>>>>> b2e63055
					connections: workflowConnections,
					active: this.$store.getters.isActive,
					settings: this.$store.getters.workflowSettings,
					tags: this.$store.getters.workflowTags,
				};

				const workflowId = this.$store.getters.workflowId;
				if (workflowId !== PLACEHOLDER_EMPTY_WORKFLOW_ID) {
					data.id = workflowId;
				}

				return Promise.resolve(data);
			},

			// Returns all node-types
			getNodeDataToSave (node: INodeUi): INodeUi {
				const skipKeys = [
					'color',
					'continueOnFail',
					'credentials',
					'disabled',
					'issues',
					'notes',
					'parameters',
					'status',
				];

				// @ts-ignore
				const nodeData: INodeUi = {
					parameters: {},
				};

				for (const key in node) {
					if (key.charAt(0) !== '_' && skipKeys.indexOf(key) === -1) {
						// @ts-ignore
						nodeData[key] = node[key];
					}
				}

				// Get the data of the node type that we can get the default values
				// TODO: Later also has to care about the node-type-version as defaults could be different
				const nodeType = this.$store.getters.nodeType(node.type, node.typeVersion) as INodeTypeDescription | null;

				if (nodeType !== null) {
					// Node-Type is known so we can save the parameters correctly

					const nodeParameters = NodeHelpers.getNodeParameters(nodeType.properties, node.parameters, false, false, node);
					nodeData.parameters = nodeParameters !== null ? nodeParameters : {};

					// Add the node credentials if there are some set and if they should be displayed
					if (node.credentials !== undefined && nodeType.credentials !== undefined) {
						const saveCredenetials: INodeCredentials = {};
						for (const nodeCredentialTypeName of Object.keys(node.credentials)) {
							if (this.hasProxyAuth(node) || Object.keys(node.parameters).includes('genericAuthType')) {
								saveCredenetials[nodeCredentialTypeName] = node.credentials[nodeCredentialTypeName];
								continue;
							}

							const credentialTypeDescription = nodeType.credentials
								// filter out credentials with same name in different node versions
								.filter((c) => this.displayParameter(node.parameters, c, '', node))
								.find((c) => c.name === nodeCredentialTypeName);

							if (credentialTypeDescription === undefined) {
								// Credential type is not know so do not save
								continue;
							}

							if (this.displayParameter(node.parameters, credentialTypeDescription, '', node) === false) {
								// Credential should not be displayed so do also not save
								continue;
							}

							saveCredenetials[nodeCredentialTypeName] = node.credentials[nodeCredentialTypeName];
						}

						// Set credential property only if it has content
						if (Object.keys(saveCredenetials).length !== 0) {
							nodeData.credentials = saveCredenetials;
						}
					}
				} else {
					// Node-Type is not known so save the data as it is
					nodeData.credentials = node.credentials;
					nodeData.parameters = node.parameters;
					if (nodeData.color !== undefined) {
						nodeData.color = node.color;
					}
				}

				// Save the disabled property and continueOnFail only when is set
				if (node.disabled === true) {
					nodeData.disabled = true;
				}
				if (node.continueOnFail === true) {
					nodeData.continueOnFail = true;
				}

				// Save the notes only if when they contain data
				if (![undefined, ''].includes(node.notes)) {
					nodeData.notes = node.notes;
				}

				return nodeData;
			},

			getWebhookExpressionValue (webhookData: IWebhookDescription, key: string): string {
				if (webhookData[key] === undefined) {
					return 'empty';
				}
				try {
					return this.resolveExpression(webhookData[key] as string) as string;
				} catch (e) {
					return this.$locale.baseText('nodeWebhooks.invalidExpression');
				}
			},

			getWebhookUrl (webhookData: IWebhookDescription, node: INode, showUrlFor?: string): string {
				if (webhookData.restartWebhook === true) {
					return '$resumeWebhookUrl';
				}
				let baseUrl = this.$store.getters.getWebhookUrl;
				if (showUrlFor === 'test') {
					baseUrl = this.$store.getters.getWebhookTestUrl;
				}

				const workflowId = this.$store.getters.workflowId;
				const path = this.getWebhookExpressionValue(webhookData, 'path');
				const isFullPath = this.getWebhookExpressionValue(webhookData, 'isFullPath') as unknown as boolean || false;

				return NodeHelpers.getNodeWebhookUrl(baseUrl, workflowId, node, path, isFullPath);
			},


			resolveParameter(parameter: NodeParameterValue | INodeParameters | NodeParameterValue[] | INodeParameters[]) {
				const itemIndex = 0;
				const inputName = 'main';
				const activeNode = this.$store.getters.activeNode;
				const workflow = this.getWorkflow();
				const parentNode = workflow.getParentNodes(activeNode.name, inputName, 1);
				const executionData = this.$store.getters.getWorkflowExecution as IExecutionResponse | null;

				const workflowRunData = this.$store.getters.getWorkflowRunData as IRunData | null;
				let runIndexParent = 0;
				if (workflowRunData !== null && parentNode.length) {
					runIndexParent = workflowRunData[parentNode[0]].length -1;
				}

				const nodeConnection = workflow.getNodeConnectionIndexes(activeNode!.name, parentNode[0]);
				let connectionInputData = this.connectionInputData(parentNode, activeNode.name, inputName, runIndexParent, nodeConnection);

				let runExecutionData: IRunExecutionData;
				if (executionData === null) {
					runExecutionData = {
						resultData: {
							runData: {},
						},
					};
				} else {
					runExecutionData = executionData.data;
				}

				if (connectionInputData === null) {
					connectionInputData = [];
				}

				const additionalKeys: IWorkflowDataProxyAdditionalKeys = {
					$executionId: PLACEHOLDER_FILLED_AT_EXECUTION_TIME,
					$resumeWebhookUrl: PLACEHOLDER_FILLED_AT_EXECUTION_TIME,
				};

				let runIndexCurrent = 0;
				if (workflowRunData !== null && workflowRunData[activeNode.name]) {
					runIndexCurrent = workflowRunData[activeNode.name].length -1;
				}
				const executeData = this.executeData(parentNode, activeNode.name, inputName, runIndexCurrent);

				return workflow.expression.getParameterValue(parameter, runExecutionData, runIndexCurrent, itemIndex, activeNode.name, connectionInputData, 'manual', this.$store.getters.timezone, additionalKeys, executeData, false) as IDataObject;
			},

			resolveExpression(expression: string, siblingParameters: INodeParameters = {}) {

				const parameters = {
					'__xxxxxxx__': expression,
					...siblingParameters,
				};
				const returnData = this.resolveParameter(parameters) as IDataObject;

				if (typeof returnData['__xxxxxxx__'] === 'object') {
					const workflow = this.getWorkflow();
					return workflow.expression.convertObjectValueToString(returnData['__xxxxxxx__'] as object);
				}
				return returnData['__xxxxxxx__'];
			},

			async updateWorkflow({workflowId, active}: {workflowId: string, active?: boolean}) {
				let data: IWorkflowDataUpdate = {};

				const isCurrentWorkflow = workflowId === this.$store.getters.workflowId;
				if (isCurrentWorkflow) {
					data = await this.getWorkflowDataToSave();
				}

				if (active !== undefined) {
					data.active = active;
				}

				const workflow = await this.restApi().updateWorkflow(workflowId, data);

				if (isCurrentWorkflow) {
					this.$store.commit('setActive', !!workflow.active);
					this.$store.commit('setStateDirty', false);
				}

				if (workflow.active) {
					this.$store.commit('setWorkflowActive', workflowId);
				} else {
					this.$store.commit('setWorkflowInactive', workflowId);
				}
			},

			async saveCurrentWorkflow({name, tags}: {name?: string, tags?: string[]} = {}, redirect = true): Promise<boolean> {
				const currentWorkflow = this.$route.params.name;
				if (!currentWorkflow) {
					return this.saveAsNewWorkflow({name, tags}, redirect);
				}

				// Workflow exists already so update it
				try {
					this.$store.commit('addActiveAction', 'workflowSaving');

					const workflowDataRequest: IWorkflowDataUpdate = await this.getWorkflowDataToSave();

					if (name) {
						workflowDataRequest.name = name.trim();
					}

					if (tags) {
						workflowDataRequest.tags = tags;
					}

					const workflowData = await this.restApi().updateWorkflow(currentWorkflow, workflowDataRequest);

					if (name) {
						this.$store.commit('setWorkflowName', {newName: workflowData.name});
					}

					if (tags) {
						const createdTags = (workflowData.tags || []) as ITag[];
						const tagIds = createdTags.map((tag: ITag): string => tag.id);
						this.$store.commit('setWorkflowTagIds', tagIds);
					}

					this.$store.commit('setStateDirty', false);
					this.$store.commit('removeActiveAction', 'workflowSaving');
					this.$externalHooks().run('workflow.afterUpdate', { workflowData });

					return true;
				} catch (error) {
					this.$store.commit('removeActiveAction', 'workflowSaving');

					this.$showMessage({
						title: this.$locale.baseText('workflowHelpers.showMessage.title'),
						message: error.message,
						type: 'error',
					});

					return false;
				}
			},

			async saveAsNewWorkflow ({name, tags, resetWebhookUrls, openInNewWindow}: {name?: string, tags?: string[], resetWebhookUrls?: boolean, openInNewWindow?: boolean} = {}, redirect = true): Promise<boolean> {
				try {
					this.$store.commit('addActiveAction', 'workflowSaving');

					const workflowDataRequest: IWorkflowDataUpdate = await this.getWorkflowDataToSave();
					// make sure that the new ones are not active
					workflowDataRequest.active = false;
					const changedNodes = {} as IDataObject;
					if (resetWebhookUrls) {
						workflowDataRequest.nodes = workflowDataRequest.nodes!.map(node => {
							if (node.webhookId) {
								node.webhookId = uuidv4();
								changedNodes[node.name] = node.webhookId;
							}
							return node;
						});
					}

					if (name) {
						workflowDataRequest.name = name.trim();
					}

					if (tags) {
						workflowDataRequest.tags = tags;
					}
					const workflowData = await this.restApi().createNewWorkflow(workflowDataRequest);
					if (openInNewWindow) {
						const routeData = this.$router.resolve({name: VIEWS.WORKFLOW, params: {name: workflowData.id}});
						window.open(routeData.href, '_blank');
						this.$store.commit('removeActiveAction', 'workflowSaving');
						return true;
					}

					this.$store.commit('setActive', workflowData.active || false);
					this.$store.commit('setWorkflowId', workflowData.id);
					this.$store.commit('setWorkflowName', {newName: workflowData.name, setStateDirty: false});
					this.$store.commit('setWorkflowSettings', workflowData.settings || {});
					this.$store.commit('setStateDirty', false);
					Object.keys(changedNodes).forEach((nodeName) => {
						const changes = {
							key: 'webhookId',
							value: changedNodes[nodeName],
							name: nodeName,
						} as IUpdateInformation;
						this.$store.commit('setNodeValue', changes);
					});

					const createdTags = (workflowData.tags || []) as ITag[];
					const tagIds = createdTags.map((tag: ITag): string => tag.id);
					this.$store.commit('setWorkflowTagIds', tagIds);

					const templateId = this.$route.query.templateId;
					if (templateId) {
						this.$telemetry.track('User saved new workflow from template', {
							template_id: templateId,
							workflow_id: workflowData.id,
							wf_template_repo_session_id: this.$store.getters['templates/previousSessionId'],
						});
					}

					if (redirect) {
						this.$router.push({
							name: VIEWS.WORKFLOW,
							params: { name: workflowData.id as string, action: 'workflowSave' },
						});
					}

					this.$store.commit('removeActiveAction', 'workflowSaving');
					this.$store.commit('setStateDirty', false);
					this.$externalHooks().run('workflow.afterUpdate', { workflowData });

					return true;
				} catch (e) {
					this.$store.commit('removeActiveAction', 'workflowSaving');

					this.$showMessage({
						title: this.$locale.baseText('workflowHelpers.showMessage.title'),
						message: (e as Error).message,
						type: 'error',
					});

					return false;
				}
			},

			// Updates the position of all the nodes that the top-left node
			// is at the given position
			updateNodePositions (workflowData: IWorkflowData | IWorkflowDataUpdate, position: XYPosition): void {
				if (workflowData.nodes === undefined) {
					return;
				}

				// Find most top-left node
				const minPosition = [99999999, 99999999];
				for (const node of workflowData.nodes) {
					if (node.position[1] < minPosition[1]) {
						minPosition[0] = node.position[0];
						minPosition[1] = node.position[1];
					} else if (node.position[1] === minPosition[1]) {
						if (node.position[0] < minPosition[0]) {
							minPosition[0] = node.position[0];
							minPosition[1] = node.position[1];
						}
					}
				}

				// Update the position on all nodes so that the
				// most top-left one is at given position
				const offsetPosition = [position[0] - minPosition[0], position[1] - minPosition[1]];
				for (const node of workflowData.nodes) {
					node.position[0] += offsetPosition[0];
					node.position[1] += offsetPosition[1];
				}
			},
			async dataHasChanged(id: string) {
				const currentData = await this.getWorkflowDataToSave();

				const data: IWorkflowDb = await this.restApi().getWorkflow(id);

				if(data !== undefined) {
					const x = {
						nodes: data.nodes,
						connections: data.connections,
						settings: data.settings,
						name: data.name,
					};
					const y = {
						nodes: currentData.nodes,
						connections: currentData.connections,
						settings: currentData.settings,
						name: currentData.name,
					};
					return !isEqual(x, y);
				}

				return true;
			},
<<<<<<< HEAD

=======
>>>>>>> b2e63055
		},
	});<|MERGE_RESOLUTION|>--- conflicted
+++ resolved
@@ -305,7 +305,6 @@
 			getWorkflowDataToSave (): Promise<IWorkflowData> {
 				const workflowNodes = this.$store.getters.allNodes;
 				const workflowConnections = this.$store.getters.allConnections;
-				const pinData = this.$store.getters.pinData;
 
 				let nodeData;
 
@@ -324,11 +323,7 @@
 				const data: IWorkflowData = {
 					name: this.$store.getters.workflowName,
 					nodes,
-<<<<<<< HEAD
 					pinData: this.$store.getters.pinData,
-=======
-					pinData,
->>>>>>> b2e63055
 					connections: workflowConnections,
 					active: this.$store.getters.isActive,
 					settings: this.$store.getters.workflowSettings,
@@ -737,9 +732,5 @@
 
 				return true;
 			},
-<<<<<<< HEAD
-
-=======
->>>>>>> b2e63055
 		},
 	});