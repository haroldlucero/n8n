<template>
	<div>
		<div :class="{ 'main-header': true, expanded: !this.uiStore.sidebarMenuCollapsed }">
			<div v-show="!hideMenuBar" class="top-menu">
				<WorkflowDetails :readOnly="readOnly" />
				<tab-bar
					v-if="onWorkflowPage"
					:items="tabBarItems"
					:activeTab="activeHeaderTab"
					@select="onTabSelected"
				/>
			</div>
		</div>
	</div>
</template>

<script lang="ts">
import { defineComponent } from 'vue';
import type { Route } from 'vue-router';
import { mapStores } from 'pinia';
import type { IExecutionsSummary } from 'n8n-workflow';
import { pushConnection } from '@/mixins/pushConnection';
import WorkflowDetails from '@/components/MainHeader/WorkflowDetails.vue';
import TabBar from '@/components/MainHeader/TabBar.vue';
import {
	MAIN_HEADER_TABS,
	PLACEHOLDER_EMPTY_WORKFLOW_ID,
	STICKY_NODE_TYPE,
	VIEWS,
} from '@/constants';
import type { INodeUi, ITabBarItem } from '@/Interface';
import { workflowHelpers } from '@/mixins/workflowHelpers';
<<<<<<< HEAD
import { useUIStore } from '@/stores/ui.store';
import { useNDVStore } from '@/stores/ndv.store';
import { useSourceControlStore } from '@/stores/sourceControl.store';
=======
import { useNDVStore } from '@/stores/ndv.store';
import { useSourceControlStore } from '@/stores/sourceControl.store';
import { useUIStore } from '@/stores/ui.store';
>>>>>>> 753cbc1e

export default defineComponent({
	name: 'MainHeader',
	components: {
		WorkflowDetails,
		TabBar,
	},
	mixins: [pushConnection, workflowHelpers],
	setup(props) {
		return {
			// eslint-disable-next-line @typescript-eslint/no-misused-promises
			...pushConnection.setup?.(props),
			// eslint-disable-next-line @typescript-eslint/no-misused-promises
			...workflowHelpers.setup?.(props),
		};
	},
	data() {
		return {
			activeHeaderTab: MAIN_HEADER_TABS.WORKFLOW,
			workflowToReturnTo: '',
			dirtyState: false,
		};
	},
	computed: {
		...mapStores(useNDVStore, useUIStore, useSourceControlStore),
		tabBarItems(): ITabBarItem[] {
			return [
				{ value: MAIN_HEADER_TABS.WORKFLOW, label: this.$locale.baseText('generic.editor') },
				{ value: MAIN_HEADER_TABS.EXECUTIONS, label: this.$locale.baseText('generic.executions') },
			];
		},
		activeNode(): INodeUi | null {
			return this.ndvStore.activeNode;
		},
		hideMenuBar(): boolean {
			return Boolean(this.activeNode && this.activeNode.type !== STICKY_NODE_TYPE);
		},
		workflowName(): string {
			return this.workflowsStore.workflowName;
		},
		currentWorkflow(): string {
			return this.$route.params.name || this.workflowsStore.workflowId;
		},
		onWorkflowPage(): boolean {
			return (
				this.$route.meta &&
				(this.$route.meta.nodeView || this.$route.meta.keepWorkflowAlive === true)
			);
		},
		activeExecution(): IExecutionsSummary {
			return this.workflowsStore.activeWorkflowExecution as IExecutionsSummary;
		},
		readOnly(): boolean {
			return this.sourceControlStore.preferences.branchReadOnly;
		},
	},
	mounted() {
		this.dirtyState = this.uiStore.stateIsDirty;
		this.syncTabsWithRoute(this.$route);
	},
	watch: {
		$route(to, from) {
			this.syncTabsWithRoute(to);
		},
	},
	methods: {
		syncTabsWithRoute(route: Route): void {
			if (
				route.name === VIEWS.EXECUTION_HOME ||
				route.name === VIEWS.WORKFLOW_EXECUTIONS ||
				route.name === VIEWS.EXECUTION_PREVIEW
			) {
				this.activeHeaderTab = MAIN_HEADER_TABS.EXECUTIONS;
			} else if (
				route.name === VIEWS.WORKFLOW ||
				route.name === VIEWS.NEW_WORKFLOW ||
				route.name === VIEWS.EXECUTION_DEBUG
			) {
				this.activeHeaderTab = MAIN_HEADER_TABS.WORKFLOW;
			}
			const workflowName = route.params.name;
			if (workflowName !== 'new') {
				this.workflowToReturnTo = workflowName;
			}
		},
		onTabSelected(tab: string, event: MouseEvent) {
			switch (tab) {
				case MAIN_HEADER_TABS.WORKFLOW:
					if (!['', 'new', PLACEHOLDER_EMPTY_WORKFLOW_ID].includes(this.workflowToReturnTo)) {
						if (this.$route.name !== VIEWS.WORKFLOW) {
							void this.$router.push({
								name: VIEWS.WORKFLOW,
								params: { name: this.workflowToReturnTo },
							});
						}
					} else {
						if (this.$route.name !== VIEWS.NEW_WORKFLOW) {
							void this.$router.push({ name: VIEWS.NEW_WORKFLOW });
							this.uiStore.stateIsDirty = this.dirtyState;
						}
					}
					this.activeHeaderTab = MAIN_HEADER_TABS.WORKFLOW;
					break;
				case MAIN_HEADER_TABS.EXECUTIONS:
					this.dirtyState = this.uiStore.stateIsDirty;
					this.workflowToReturnTo = this.currentWorkflow;
					const routeWorkflowId =
						this.currentWorkflow === PLACEHOLDER_EMPTY_WORKFLOW_ID ? 'new' : this.currentWorkflow;
					if (this.activeExecution) {
						this.$router
							.push({
								name: VIEWS.EXECUTION_PREVIEW,
								params: { name: routeWorkflowId, executionId: this.activeExecution.id },
							})
							.catch(() => {});
					} else {
						void this.$router.push({
							name: VIEWS.EXECUTION_HOME,
							params: { name: routeWorkflowId },
						});
					}
					// this.modalBus.emit('closeAll');
					this.activeHeaderTab = MAIN_HEADER_TABS.EXECUTIONS;
					break;
				default:
					break;
			}
		},
	},
});
</script>

<style lang="scss">
.main-header {
	background-color: var(--color-background-xlight);
	height: $header-height;
	width: 100%;
	box-sizing: border-box;
	border-bottom: var(--border-width-base) var(--border-style-base) var(--color-foreground-base);
}

.top-menu {
	position: relative;
	display: flex;
	align-items: center;
	font-size: 0.9em;
	height: $header-height;
	font-weight: 400;
	padding: 0 var(--spacing-m) 0 var(--spacing-xs);
}
</style><|MERGE_RESOLUTION|>--- conflicted
+++ resolved
@@ -30,15 +30,9 @@
 } from '@/constants';
 import type { INodeUi, ITabBarItem } from '@/Interface';
 import { workflowHelpers } from '@/mixins/workflowHelpers';
-<<<<<<< HEAD
-import { useUIStore } from '@/stores/ui.store';
-import { useNDVStore } from '@/stores/ndv.store';
-import { useSourceControlStore } from '@/stores/sourceControl.store';
-=======
 import { useNDVStore } from '@/stores/ndv.store';
 import { useSourceControlStore } from '@/stores/sourceControl.store';
 import { useUIStore } from '@/stores/ui.store';
->>>>>>> 753cbc1e
 
 export default defineComponent({
 	name: 'MainHeader',
