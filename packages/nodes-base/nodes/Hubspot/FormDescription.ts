import { INodeProperties } from 'n8n-workflow';

export const formOperations: INodeProperties[] = [
	{
		displayName: 'Operation',
		name: 'operation',
		type: 'options',
		noDataExpression: true,
		displayOptions: {
			show: {
				resource: ['form'],
			},
		},
		options: [
			{
				name: 'Get Fields',
				value: 'getFields',
				description: 'Get all fields from a form',
				action: 'Get all fields from a form',
			},
			{
				name: 'Submit',
				value: 'submit',
				description: 'Submit data to a form',
				action: 'Submit a form',
			},
		],
		default: 'getFields',
	},
];

export const formFields: INodeProperties[] = [
	/* -------------------------------------------------------------------------- */
	/*                                form:submit                                 */
	/* -------------------------------------------------------------------------- */
	{
		displayName: 'Form Name or ID',
		name: 'formId',
		type: 'options',
		typeOptions: {
			loadOptionsMethod: 'getForms',
		},
		required: true,
		displayOptions: {
			show: {
				resource: ['form'],
				operation: ['submit'],
			},
		},
		default: '',
		description:
			'The ID of the form you\'re sending data to. Choose from the list, or specify an ID using an <a href="https://docs.n8n.io/code-examples/expressions/">expression</a>.',
	},
	{
		displayName: 'Additional Fields',
		name: 'additionalFields',
		type: 'collection',
		placeholder: 'Add Field',
		default: {},
		displayOptions: {
			show: {
				resource: ['form'],
				operation: ['submit'],
			},
		},
		options: [
			{
				displayName: 'Skip Validation',
				name: 'skipValidation',
				type: 'boolean',
				default: false,
				description: 'Whether or not to skip validation based on the form settings',
			},
			{
				displayName: 'Submitted At',
				name: 'submittedAt',
				type: 'dateTime',
				default: '',
				description: 'Time of the form submission',
			},
		],
	},
	{
		displayName: 'Context',
		name: 'contextUi',
		placeholder: 'Add Context',
		type: 'fixedCollection',
		typeOptions: {
			multipleValues: false,
		},
		displayOptions: {
			show: {
				resource: ['form'],
				operation: ['submit'],
			},
		},
		default: {},
		options: [
			{
				displayName: 'Context',
				name: 'contextValue',
				values: [
					{
						displayName: 'HubSpot Usertoken',
						name: 'hutk',
						type: 'string',
						default: '',
						description:
							'Include this parameter and set it to the hubspotutk cookie value to enable cookie tracking on your submission',
					},
					{
						displayName: 'IP Address',
						name: 'ipAddress',
						type: 'string',
						default: '',
						description: 'The IP address of the visitor filling out the form',
					},
					{
						displayName: 'Page Name',
						name: 'pageName',
						type: 'string',
						default: '',
						description: 'The name or title of the page the submission happened on',
					},
					{
						displayName: 'Page ID',
						name: 'pageId',
						type: 'string',
						default: '',
						description: 'The ID of a page created on the HubSpot CMS',
					},
					{
						displayName: 'SFDC Campaign ID',
						name: 'sfdcCampaignId',
						type: 'string',
						default: '',
						description:
							'If the form is for an account using the HubSpot Salesforce Integration, you can include the ID of a Salesforce campaign to add the contact to the specified campaign',
					},
<<<<<<< HEAD
=======
					{
						displayName: 'Go to Webinar Webinar ID',
						name: 'goToWebinarWebinarKey',
						type: 'string',
						default: '',
						description:
							'If the form is for an account using the HubSpot GoToWebinar Integration, you can include the ID of a webinar to enroll the contact in that webinar when they submit the form',
					},
>>>>>>> 51e8f5ff
				],
			},
		],
	},
	{
		displayName: 'Legal Consent',
		name: 'lengalConsentUi',
		placeholder: 'Add Legal Consent',
		type: 'fixedCollection',
		typeOptions: {
			multipleValues: false,
		},
		displayOptions: {
			show: {
				resource: ['form'],
				operation: ['submit'],
			},
		},
		default: {},
		options: [
			{
				displayName: 'Consent',
				name: 'lengalConsentValues',
				values: [
					{
						displayName: 'Consent To Process',
						name: 'consentToProcess',
						type: 'boolean',
						default: false,
						description: 'Whether or not the visitor checked the Consent to process checkbox',
					},
					{
						displayName: 'Text',
						name: 'text',
						type: 'string',
						default: '',
						description: 'The text displayed to the visitor for the Consent to process checkbox',
					},
					{
						displayName: 'Communications',
						name: 'communicationsUi',
						placeholder: 'Add Communication',
						type: 'fixedCollection',
						typeOptions: {
							multipleValues: true,
						},
						default: {},
						options: [
							{
								displayName: 'Communication',
								name: 'communicationValues',
								values: [
									{
										displayName: 'Subcription Type Name or ID',
										name: 'subscriptionTypeId',
										type: 'options',
										typeOptions: {
											loadOptionsMethod: 'getSubscriptionTypes',
										},
										default: '',
										description:
											'The ID of the specific subscription type. Choose from the list, or specify an ID using an <a href="https://docs.n8n.io/code-examples/expressions/">expression</a>.',
									},
									{
										displayName: 'Value',
										name: 'value',
										type: 'boolean',
										default: false,
										description:
											'Whether or not the visitor checked the checkbox for this subscription type',
									},
									{
										displayName: 'Text',
										name: 'text',
										type: 'string',
										default: '',
										description:
											'The text displayed to the visitor for this specific subscription checkbox',
									},
								],
							},
						],
					},
				],
			},
			{
				displayName: 'Legitimate Interest',
				name: 'legitimateInterestValues',
				values: [
					{
						displayName: 'Subcription Type Name or ID',
						name: 'subscriptionTypeId',
						type: 'options',
						typeOptions: {
							loadOptionsMethod: 'getSubscriptionTypes',
						},
						default: '',
						description:
							'The ID of the specific subscription type that this forms indicates interest to. Choose from the list, or specify an ID using an <a href="https://docs.n8n.io/code-examples/expressions/">expression</a>.',
					},
					{
						displayName: 'Value',
						name: 'value',
						type: 'boolean',
						default: false,
						// eslint-disable-next-line n8n-nodes-base/node-param-description-boolean-without-whether
						description:
							"This must be true when using the 'legitimateInterest' option, as it reflects the consent indicated by the visitor when submitting the form",
					},
					{
						displayName: 'Legal Basis',
						name: 'legalBasis',
						type: 'options',
						options: [
							{
								name: 'Customer',
								value: 'CUSTOMER',
							},
							{
								name: 'Lead',
								value: 'LEAD',
							},
						],
						default: '',
						description: 'The privacy text displayed to the visitor',
					},
					{
						displayName: 'Text',
						name: 'text',
						type: 'string',
						default: '',
						description: 'The privacy text displayed to the visitor',
					},
				],
			},
		],
	},

	/* -------------------------------------------------------------------------- */
	/*                                  form:getFields                            */
	/* -------------------------------------------------------------------------- */
	{
		displayName: 'Form Name or ID',
		name: 'formId',
		type: 'options',
		typeOptions: {
			loadOptionsMethod: 'getForms',
		},
		required: true,
		displayOptions: {
			show: {
				resource: ['form'],
				operation: ['getFields'],
			},
		},
		default: '',
		description:
			'The ID of the form. Choose from the list, or specify an ID using an <a href="https://docs.n8n.io/code-examples/expressions/">expression</a>.',
	},
];<|MERGE_RESOLUTION|>--- conflicted
+++ resolved
@@ -137,8 +137,6 @@
 						description:
 							'If the form is for an account using the HubSpot Salesforce Integration, you can include the ID of a Salesforce campaign to add the contact to the specified campaign',
 					},
-<<<<<<< HEAD
-=======
 					{
 						displayName: 'Go to Webinar Webinar ID',
 						name: 'goToWebinarWebinarKey',
@@ -147,7 +145,6 @@
 						description:
 							'If the form is for an account using the HubSpot GoToWebinar Integration, you can include the ID of a webinar to enroll the contact in that webinar when they submit the form',
 					},
->>>>>>> 51e8f5ff
 				],
 			},
 		],
