<template>
	<div
		:class="{'n8n-sticky': true, [$style.sticky]: true, [$style.clickable]: !isResizing}"
		:style="styles"
		@keydown.prevent
	>
		<n8n-resize-wrapper
			:isResizingEnabled="!readOnly"
			:height="height"
			:width="width"
			:minHeight="minHeight"
			:minWidth="minWidth"
			:scale="scale"
			:gridSize="gridSize"
			@resizeend="onResizeEnd"
			@resize="onResize"
			@resizestart="onResizeStart"
		>
			<template>
				<div
					v-show="!editMode"
					:class="$style.wrapper"
					@dblclick.stop="onDoubleClick"
				>
					<n8n-markdown
						theme="sticky"
						:content="content"
						:withMultiBreaks="true"
						@markdown-click="onMarkdownClick"
					/>
				</div>
				<div
					v-show="editMode"
					@click.stop
					@mousedown.stop
					@mouseup.stop
					@keydown.esc="onInputBlur"
					@keydown.stop
					@wheel.stop
					class="sticky-textarea"
					:class="{'full-height': !shouldShowFooter}"
				>
					<n8n-input
						:value="content"
						type="textarea"
						:rows="5"
						@blur="onInputBlur"
						@input="onInput"
						ref="input"
					/>

				</div>
				<div v-if="editMode && shouldShowFooter" :class="$style.footer">
					<n8n-text
						size="xsmall"
						aligh="right"
					>
						<span v-html="t('sticky.markdownHint')"></span>
					</n8n-text>
				</div>
			</template>
		</n8n-resize-wrapper>
	</div>
</template>

<script lang="ts">
import N8nInput from '../N8nInput';
import N8nMarkdown from '../N8nMarkdown';
<<<<<<< HEAD
import N8nResizeWrapper from '../N8nResizeWrapper';
=======
import Resize from './Resize.vue';
>>>>>>> 238b8b36
import N8nText from '../N8nText';
import Locale from '../../mixins/locale';
import mixins from 'vue-typed-mixins';

export default mixins(Locale).extend({
	name: 'n8n-sticky',
	props: {
		content: {
			type: String,
		},
		height: {
			type: Number,
			default: 180,
		},
		width: {
			type: Number,
			default: 240,
		},
		minHeight: {
			type: Number,
			default: 80,
		},
		minWidth: {
			type: Number,
			default: 150,
		},
		scale: {
			type: Number,
			default: 1,
		},
		gridSize: {
			type: Number,
			default: 20,
		},
		id: {
			type: String,
			default: '0',
		},
		defaultText: {
			type: String,
		},
		editMode: {
			type: Boolean,
			default: false,
		},
		readOnly: {
			type: Boolean,
			default: false,
		},
	},
	components: {
		N8nInput,
		N8nMarkdown,
		N8nResizeWrapper,
		N8nText,
	},
	data() {
		return {
			isResizing: false,
		};
	},
	computed: {
		resHeight(): number {
			if (this.height < this.minHeight) {
				return this.minHeight;
			}
			return this.height;
		},
		resWidth(): number {
			if (this.width < this.minWidth) {
				return this.minWidth;
			}
			return this.width;
		},
		styles(): { height: string, width: string } {
			return {
				height: this.resHeight + 'px',
				width: this.resWidth + 'px',
			};
		},
		shouldShowFooter(): boolean {
			return this.resHeight > 100 && this.resWidth > 155;
		},
	},
	methods: {
		onDoubleClick() {
			if (!this.readOnly) {
				this.$emit('edit', true);
			}
		},
		onInputBlur() {
			if (!this.isResizing) {
				this.$emit('edit', false);
			}
		},
		onInput(value: string) {
			this.$emit('input', value);
		},
		onMarkdownClick(link: string, event: Event) {
			this.$emit('markdown-click', link, event);
		},
		onResize(values: unknown[]) {
			this.$emit('resize', values);
		},
		onResizeEnd(resizeEnd: unknown) {
			this.isResizing = false;
			this.$emit('resizeend', resizeEnd);
		},
		onResizeStart() {
			this.isResizing = true;
			this.$emit('resizestart');
		},
	},
	watch: {
		editMode(newMode, prevMode) {
			setTimeout(() => {
				if (newMode &&
					!prevMode &&
					this.$refs.input
				) {
					const textarea = this.$refs.input as HTMLTextAreaElement;
					if (this.defaultText === this.content) {
						textarea.select();
					}
					textarea.focus();
				}
			}, 100);

		},
	},
});
</script>

<style lang="scss" module>
.sticky {
	position: absolute;
	background-color: var(--color-sticky-default-background);
	border: 1px solid var(--color-sticky-default-border);
	border-radius: var(--border-radius-base);
}

.clickable {
	cursor: pointer;
}

.wrapper {
	width: 100%;
	height: 100%;
	position: absolute;
	padding: var(--spacing-2xs) var(--spacing-xs) 0;
	overflow: hidden;

	&::after {
		content: '';
		width: 100%;
		height: 24px;
		left: 0;
		bottom: 0;
		position: absolute;
		background: linear-gradient(180deg, var(--color-sticky-default-background), #fff5d600 0.01%, var(--color-sticky-default-background));
		border-radius: var(--border-radius-base);
	}
}

.footer {
	padding: var(--spacing-5xs) var(--spacing-2xs) 0 var(--spacing-2xs);
	display: flex;
	justify-content: flex-end;
}
</style>

<style lang="scss">
.sticky-textarea {
	height: calc(100% - var(--spacing-l));
	padding: var(--spacing-2xs) var(--spacing-2xs) 0 var(--spacing-2xs);
	cursor: default;

	.el-textarea {
		height: 100%;

		.el-textarea__inner {
			height: 100%;
			resize: unset;
		}
	}
}

.full-height {
	height: calc(100% - var(--spacing-2xs));
}
</style><|MERGE_RESOLUTION|>--- conflicted
+++ resolved
@@ -66,11 +66,7 @@
 <script lang="ts">
 import N8nInput from '../N8nInput';
 import N8nMarkdown from '../N8nMarkdown';
-<<<<<<< HEAD
 import N8nResizeWrapper from '../N8nResizeWrapper';
-=======
-import Resize from './Resize.vue';
->>>>>>> 238b8b36
 import N8nText from '../N8nText';
 import Locale from '../../mixins/locale';
 import mixins from 'vue-typed-mixins';
