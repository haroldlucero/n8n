<template>
	<div :class="['n8n-menu-item', $style.item]">
<<<<<<< HEAD
		<el-sub-menu
			v-if="item.children && item.children.length > 0"
=======
		<el-submenu
			v-if="item.children?.length"
>>>>>>> b69d20c1
			:id="item.id"
			:class="{
				[$style.submenu]: true,
				[$style.compact]: compact,
				[$style.active]: mode === 'router' && isItemActive(item),
			}"
			:index="item.id"
			teleported
			:popper-class="`${$style.submenuPopper} ${popperClass}`"
		>
			<template #title>
				<n8n-icon
					v-if="item.icon"
					:class="$style.icon"
					:icon="item.icon"
					:size="item.customIconSize || 'large'"
				/>
				<span :class="$style.label">{{ item.label }}</span>
			</template>
<<<<<<< HEAD
			<el-menu-item
				v-for="child in availableChildren"
				:key="child.id"
				:id="child.id"
				:class="{
					[$style.menuItem]: true,
					[$style.disableActiveStyle]: !isItemActive(child),
					[$style.active]: isItemActive(child),
				}"
				data-test-id="menu-item"
				:index="child.id"
				@click="onItemClick(child)"
			>
				<n8n-icon v-if="child.icon" :class="$style.icon" :icon="child.icon" />
				<span :class="$style.label">{{ child.label }}</span>
				<span v-if="child.secondaryIcon" :class="$style.secondaryIcon">
					<n8n-icon :icon="child.secondaryIcon.name" :size="child.secondaryIcon.size || 'small'" />
				</span>
			</el-menu-item>
		</el-sub-menu>
=======
			<n8n-menu-item
				v-for="item in availableChildren"
				:key="item.id"
				:item="item"
				:compact="compact"
				:tooltipDelay="tooltipDelay"
				:popperClass="popperClass"
				:mode="mode"
				:activeTab="activeTab"
			/>
		</el-submenu>
>>>>>>> b69d20c1
		<n8n-tooltip
			v-else
			placement="right"
			:content="item.label"
			:disabled="!compact"
			:open-delay="tooltipDelay"
		>
			<el-menu-item
				:id="item.id"
				:class="{
					[$style.menuItem]: true,
					[$style.item]: true,
					[$style.disableActiveStyle]: !isItemActive(item),
					[$style.active]: isItemActive(item),
					[$style.compact]: compact,
				}"
				data-test-id="menu-item"
				:index="item.id"
				@click="onItemClick(item)"
			>
				<n8n-icon
					v-if="item.icon"
					:class="$style.icon"
					:icon="item.icon"
					:size="item.customIconSize || 'large'"
				/>
				<span :class="$style.label">{{ item.label }}</span>
				<n8n-tooltip
					v-if="item.secondaryIcon"
					:class="$style.secondaryIcon"
					:placement="item.secondaryIcon?.tooltip?.placement || 'right'"
					:content="item.secondaryIcon?.tooltip?.content"
					:disabled="compact || !item.secondaryIcon?.tooltip?.content"
					:open-delay="tooltipDelay"
				>
					<n8n-icon :icon="item.secondaryIcon.name" :size="item.secondaryIcon.size || 'small'" />
				</n8n-tooltip>
			</el-menu-item>
		</n8n-tooltip>
	</div>
</template>

<script lang="ts">
import { ElSubMenu, ElMenuItem } from 'element-plus';
import N8nTooltip from '../N8nTooltip';
import N8nIcon from '../N8nIcon';
import type { PropType } from 'vue';
import { defineComponent } from 'vue';
import type { IMenuItem, RouteObject } from '../../types';

export default defineComponent({
	name: 'n8n-menu-item',
	components: {
		ElSubMenu,
		ElMenuItem,
		N8nIcon,
		N8nTooltip,
	},
	props: {
		item: {
			type: Object as PropType<IMenuItem>,
			required: true,
		},
		compact: {
			type: Boolean,
			default: false,
		},
		tooltipDelay: {
			type: Number,
			default: 300,
		},
		popperClass: {
			type: String,
			default: '',
		},
		mode: {
			type: String,
			default: 'router',
			validator: (value: string): boolean => ['router', 'tabs'].includes(value),
		},
		activeTab: {
			type: String,
		},
	},
	computed: {
		availableChildren(): IMenuItem[] {
			return Array.isArray(this.item.children)
				? this.item.children.filter((child) => child.available !== false)
				: [];
		},
		currentRoute(): RouteObject {
			return (
				(this as typeof this & { $route: RouteObject }).$route || {
					name: '',
					path: '',
				}
			);
		},
	},
	methods: {
		isItemActive(item: IMenuItem): boolean {
			const isItemActive = this.isActive(item);
			const hasActiveChild =
				Array.isArray(item.children) && item.children.some((child) => this.isActive(child));
			return isItemActive || hasActiveChild;
		},
		isActive(item: IMenuItem): boolean {
			if (this.mode === 'router') {
				if (item.activateOnRoutePaths) {
					return (
						Array.isArray(item.activateOnRoutePaths) &&
						item.activateOnRoutePaths.includes(this.currentRoute.path)
					);
				} else if (item.activateOnRouteNames) {
					return (
						Array.isArray(item.activateOnRouteNames) &&
						item.activateOnRouteNames.includes(this.currentRoute.name || '')
					);
				}
				return false;
			} else {
				return item.id === this.activeTab;
			}
		},
		onItemClick(item: IMenuItem) {
			if (item && item.type === 'link' && item.properties) {
				const href: string = item.properties.href;
				if (!href) {
					return;
				}

				if (item.properties.newWindow) {
					window.open(href);
				} else {
					window.location.assign(item.properties.href);
				}
			}

			this.$emit('select', item.id);
		},
	},
});
</script>

<style module lang="scss">
// Element menu-item overrides
:global(.el-menu-item),
:global(.el-sub-menu__title) {
	--menu-font-color: var(--color-text-base);
	--menu-item-active-background-color: var(--color-foreground-base);
	--menu-item-active-font-color: var(--color-text-dark);
	--menu-item-hover-fill: var(--color-foreground-base);
	--menu-item-hover-font-color: var(--color-text-dark);
	--menu-item-height: 35px;
	--sub-menu-item-height: 27px;
}

.submenu {
	background: none !important;

	&.compact :global(.el-sub-menu__title) {
		i {
			display: none;
		}
	}

	:global(.el-sub-menu__title) {
		display: flex;
		align-items: center;
		border-radius: var(--border-radius-base) !important;
		padding: var(--spacing-2xs) var(--spacing-xs) !important;
		user-select: none;

		i {
			padding-top: 2px;
			&:hover {
				color: var(--color-primary);
			}
		}

		&:hover {
			.icon {
				color: var(--color-text-dark);
			}
		}
	}

	.menuItem {
		height: var(--sub-menu-item-height) !important;
		min-width: auto !important;
		margin: var(--spacing-2xs) 0 !important;
		padding-left: var(--spacing-l) !important;
		user-select: none;

		&:hover {
			.icon {
				color: var(--color-text-dark);
			}
		}
	}
}

.disableActiveStyle {
	background-color: initial !important;
	color: var(--color-text-base) !important;

	svg {
		color: var(--color-text-base) !important;
	}

	&:hover {
		background-color: var(--color-foreground-base) !important;
		svg {
			color: var(--color-text-dark) !important;
		}
		&:global(.el-sub-menu) {
			background-color: unset !important;
		}
	}
}

.active {
	&,
	& :global(.el-sub-menu__title) {
		background-color: var(--color-foreground-base);
		border-radius: var(--border-radius-base);
		.icon {
			color: var(--color-text-dark);
		}
	}
}

.menuItem {
	display: flex;
	padding: var(--spacing-2xs) var(--spacing-xs) !important;
	margin: 0 !important;
	border-radius: var(--border-radius-base) !important;
	overflow: hidden;
}

.icon {
	min-width: var(--spacing-s);
	margin-right: var(--spacing-xs);
	text-align: center;
}

.secondaryIcon {
	display: flex;
	align-items: center;
	justify-content: flex-end;
	flex: 1;
}

.label {
	overflow: hidden;
	text-overflow: ellipsis;
	user-select: none;
}

.item + .item {
	margin-top: 8px !important;
}

.compact {
	width: 40px;
	.icon {
		margin: 0;
		overflow: visible !important;
		visibility: visible !important;
		width: initial !important;
		height: initial !important;
	}
	.label {
		display: none;
	}
	.secondaryIcon {
		display: none;
	}
}

.submenuPopper {
	display: block;

	ul {
		padding: 0 var(--spacing-xs) !important;
	}
	.menuItem {
		display: flex;
		padding: var(--spacing-2xs) var(--spacing-xs) !important;
		margin: var(--spacing-2xs) 0 !important;
	}

	.icon {
		margin-right: var(--spacing-xs);
	}

	.label {
		display: block;
	}
}
</style><|MERGE_RESOLUTION|>--- conflicted
+++ resolved
@@ -1,12 +1,7 @@
 <template>
 	<div :class="['n8n-menu-item', $style.item]">
-<<<<<<< HEAD
 		<el-sub-menu
-			v-if="item.children && item.children.length > 0"
-=======
-		<el-submenu
 			v-if="item.children?.length"
->>>>>>> b69d20c1
 			:id="item.id"
 			:class="{
 				[$style.submenu]: true,
@@ -26,28 +21,6 @@
 				/>
 				<span :class="$style.label">{{ item.label }}</span>
 			</template>
-<<<<<<< HEAD
-			<el-menu-item
-				v-for="child in availableChildren"
-				:key="child.id"
-				:id="child.id"
-				:class="{
-					[$style.menuItem]: true,
-					[$style.disableActiveStyle]: !isItemActive(child),
-					[$style.active]: isItemActive(child),
-				}"
-				data-test-id="menu-item"
-				:index="child.id"
-				@click="onItemClick(child)"
-			>
-				<n8n-icon v-if="child.icon" :class="$style.icon" :icon="child.icon" />
-				<span :class="$style.label">{{ child.label }}</span>
-				<span v-if="child.secondaryIcon" :class="$style.secondaryIcon">
-					<n8n-icon :icon="child.secondaryIcon.name" :size="child.secondaryIcon.size || 'small'" />
-				</span>
-			</el-menu-item>
-		</el-sub-menu>
-=======
 			<n8n-menu-item
 				v-for="item in availableChildren"
 				:key="item.id"
@@ -58,8 +31,7 @@
 				:mode="mode"
 				:activeTab="activeTab"
 			/>
-		</el-submenu>
->>>>>>> b69d20c1
+		</el-sub-menu>
 		<n8n-tooltip
 			v-else
 			placement="right"
