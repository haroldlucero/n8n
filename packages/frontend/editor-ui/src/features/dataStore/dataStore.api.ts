import { makeRestApiRequest } from '@n8n/rest-api-client';
import type { IRestApiContext } from '@n8n/rest-api-client';

import type {
	DataStoreColumnCreatePayload,
	DataStore,
	DataStoreColumn,
} from '@/features/dataStore/datastore.types';

export const fetchDataStoresApi = async (
	context: IRestApiContext,
	projectId: string,
	options?: {
		skip?: number;
		take?: number;
	},
	filter?: {
		id?: string | string[];
		name?: string | string[];
		projectId?: string | string[];
	},
) => {
	const apiEndpoint = projectId ? `/projects/${projectId}/data-stores` : '/data-stores-global';
	return await makeRestApiRequest<{ count: number; data: DataStore[] }>(
		context,
		'GET',
		apiEndpoint,
		{
			...options,
			...(filter ?? {}),
		},
	);
};

export const createDataStoreApi = async (
	context: IRestApiContext,
	name: string,
	projectId?: string,
	columns?: DataStoreColumnCreatePayload[],
) => {
	return await makeRestApiRequest<DataStore>(
		context,
		'POST',
		`/projects/${projectId}/data-stores`,
		{
			name,
			columns: columns ?? [],
		},
	);
};

export const deleteDataStoreApi = async (
	context: IRestApiContext,
	dataStoreId: string,
	projectId?: string,
) => {
	return await makeRestApiRequest<boolean>(
		context,
		'DELETE',
		`/projects/${projectId}/data-stores/${dataStoreId}`,
		{
			dataStoreId,
			projectId,
		},
	);
};

export const updateDataStoreApi = async (
	context: IRestApiContext,
	dataStoreId: string,
	name: string,
	projectId?: string,
) => {
	return await makeRestApiRequest<DataStore>(
		context,
		'PATCH',
		`/projects/${projectId}/data-stores/${dataStoreId}`,
		{
			name,
		},
	);
};

export const addDataStoreColumnApi = async (
	context: IRestApiContext,
	dataStoreId: string,
<<<<<<< HEAD
	column: DataStoreColumnCreatePayload,
	projectId?: string,
=======
	projectId: string,
	column: DataStoreColumnCreatePayload,
>>>>>>> adaa1180
) => {
	return await makeRestApiRequest<DataStoreColumn>(
		context,
		'POST',
		`/projects/${projectId}/data-stores/${dataStoreId}/columns`,
		{
			...column,
		},
	);
<<<<<<< HEAD
};

export const deleteDataStoreColumnApi = async (
	context: IRestApiContext,
	dataStoreId: string,
	columnId: string,
	projectId?: string,
) => {
	return await makeRestApiRequest<boolean>(
		context,
		'DELETE',
		`/projects/${projectId}/data-stores/${dataStoreId}/columns/${columnId}`,
	);
};

export const moveDataStoreColumnApi = async (
	context: IRestApiContext,
	dataStoreId: string,
	columnId: string,
	targetIndex: number,
	projectId?: string,
) => {
	return await makeRestApiRequest<boolean>(
		context,
		'PATCH',
		`/projects/${projectId}/data-stores/${dataStoreId}/columns/${columnId}/move`,
		{
			targetIndex,
		},
	);
=======
>>>>>>> adaa1180
};<|MERGE_RESOLUTION|>--- conflicted
+++ resolved
@@ -84,13 +84,8 @@
 export const addDataStoreColumnApi = async (
 	context: IRestApiContext,
 	dataStoreId: string,
-<<<<<<< HEAD
-	column: DataStoreColumnCreatePayload,
-	projectId?: string,
-=======
 	projectId: string,
 	column: DataStoreColumnCreatePayload,
->>>>>>> adaa1180
 ) => {
 	return await makeRestApiRequest<DataStoreColumn>(
 		context,
@@ -100,7 +95,6 @@
 			...column,
 		},
 	);
-<<<<<<< HEAD
 };
 
 export const deleteDataStoreColumnApi = async (
@@ -131,6 +125,4 @@
 			targetIndex,
 		},
 	);
-=======
->>>>>>> adaa1180
 };