<<<<<<< HEAD
import type {
	ActionTypeDescription,
	NodeCreateElement,
	SectionCreateElement,
	SimplifiedNodeType,
} from '@/Interface';
import {
	formatTriggerActionName,
	getMoreFromCommunity,
	groupItemsInSections,
	prepareCommunityNodeDetailsViewStack,
=======
import type { SectionCreateElement } from '@/Interface';
import {
	formatTriggerActionName,
	groupItemsInSections,
	removeTrailingTrigger,
>>>>>>> 11a36b75
	sortNodeCreateElements,
} from './utils';
import {
	mockActionCreateElement,
	mockNodeCreateElement,
	mockSectionCreateElement,
} from './__tests__/utils';

vi.mock('@/stores/settings.store', () => ({
	useSettingsStore: vi.fn(() => ({ settings: {}, isAskAiEnabled: true })),
}));

describe('NodeCreator - utils', () => {
	describe('groupItemsInSections', () => {
		it('should handle multiple sections (with "other" section)', () => {
			const node1 = mockNodeCreateElement({ key: 'popularNode' });
			const node2 = mockNodeCreateElement({ key: 'newNode' });
			const node3 = mockNodeCreateElement({ key: 'otherNode' });
			const result = groupItemsInSections(
				[node1, node2, node3],
				[
					{ key: 'popular', title: 'Popular', items: [node1.key] },
					{ key: 'new', title: 'New', items: [node2.key] },
				],
			) as SectionCreateElement[];
			expect(result.length).toEqual(3);
			expect(result[0].title).toEqual('Popular');
			expect(result[0].children).toEqual([node1]);
			expect(result[1].title).toEqual('New');
			expect(result[1].children).toEqual([node2]);
			expect(result[2].title).toEqual('Other');
			expect(result[2].children).toEqual([node3]);
		});

		it('should handle no sections', () => {
			const node1 = mockNodeCreateElement({ key: 'popularNode' });
			const node2 = mockNodeCreateElement({ key: 'newNode' });
			const node3 = mockNodeCreateElement({ key: 'otherNode' });
			const result = groupItemsInSections([node1, node2, node3], []);
			expect(result).toEqual([node1, node2, node3]);
		});

		it('should handle only empty sections', () => {
			const node1 = mockNodeCreateElement({ key: 'popularNode' });
			const node2 = mockNodeCreateElement({ key: 'newNode' });
			const node3 = mockNodeCreateElement({ key: 'otherNode' });
			const result = groupItemsInSections(
				[node1, node2, node3],
				[
					{ key: 'popular', title: 'Popular', items: [] },
					{ key: 'new', title: 'New', items: ['someOtherNodeType'] },
				],
			);
			expect(result).toEqual([node1, node2, node3]);
		});
	});

	describe('sortNodeCreateElements', () => {
		it('should sort nodes alphabetically by displayName', () => {
			const node1 = mockNodeCreateElement({ key: 'newNode' }, { displayName: 'xyz' });
			const node2 = mockNodeCreateElement({ key: 'popularNode' }, { displayName: 'abc' });
			const node3 = mockNodeCreateElement({ key: 'otherNode' }, { displayName: 'ABC' });
			expect(sortNodeCreateElements([node1, node2, node3])).toEqual([node2, node3, node1]);
		});

		it('should not change order for other types (sections, actions)', () => {
			const node1 = mockSectionCreateElement();
			const node2 = mockActionCreateElement();
			const node3 = mockSectionCreateElement();
			expect(sortNodeCreateElements([node1, node2, node3])).toEqual([node1, node2, node3]);
		});
	});

	describe('formatTriggerActionName', () => {
		test.each([
			['project.created', 'project created'],
			['Project Created', 'project created'],
			['field.value.created', 'field value created'],
			['attendee.checked_in', 'attendee checked in'],
		])('Action name %i should become as %i', (actionName, expected) => {
			expect(formatTriggerActionName(actionName)).toEqual(expected);
		});
	});
<<<<<<< HEAD

	describe('getMoreFromCommunity', () => {
		const mergedNodes: SimplifiedNodeType[] = [
			{
				displayName: 'Sample Node',
				defaults: {
					name: 'SampleNode',
				},
				description: 'Sample description',
				name: 'n8n-nodes-preview-test.SampleNode',
				group: ['transform'],
				outputs: ['main'],
			},
			{
				displayName: 'Other Node',
				defaults: {
					name: 'OtherNode',
				},
				description: 'Other node description',
				name: 'n8n-nodes-preview-test.OtherNode',
				group: ['transform'],
				outputs: ['main'],
			},
		];

		test('should return only one node', () => {
			const result = getMoreFromCommunity(mergedNodes, 'sample', false);

			expect(result.length).toEqual(1);
			expect(result[0].key).toEqual('n8n-nodes-preview-test.SampleNode');
		});

		test('should return two nodes', () => {
			const result = getMoreFromCommunity(mergedNodes, 'node', false);

			expect(result.length).toEqual(2);
			expect(result[1].key).toEqual('n8n-nodes-preview-test.SampleNode');
			expect(result[0].key).toEqual('n8n-nodes-preview-test.OtherNode');
		});
	});
	describe('prepareCommunityNodeDetailsViewStack', () => {
		const nodeCreateElement: NodeCreateElement = {
			key: 'n8n-nodes-preview-test.OtherNode',
			properties: {
				defaults: {
					name: 'OtherNode',
				},
				description: 'Other node description',
				displayName: 'Other Node',
				group: ['transform'],
				name: 'n8n-nodes-preview-test.OtherNode',
				outputs: ['main'],
			},
			subcategory: '*',
			type: 'node',
			uuid: 'n8n-nodes-preview-test.OtherNode-32f238f0-2b05-47ce-b43d-7fab6d7ba3cb',
		};

		test('should return "community-node" view stack', () => {
			const result = prepareCommunityNodeDetailsViewStack(nodeCreateElement, undefined, undefined);

			expect(result).toEqual({
				communityNodeDetails: {
					description: 'Other node description',
					installed: false,
					key: 'n8n-nodes-preview-test.OtherNode',
					nodeIcon: undefined,
					packageName: 'n8n-nodes-test',
					title: 'Other Node',
				},
				hasSearch: false,
				items: [
					{
						key: 'n8n-nodes-preview-test.OtherNode',
						properties: {
							defaults: {
								name: 'OtherNode',
							},
							description: 'Other node description',
							displayName: 'Other Node',
							group: ['transform'],
							name: 'n8n-nodes-preview-test.OtherNode',
							outputs: ['main'],
						},
						subcategory: '*',
						type: 'node',
						uuid: 'n8n-nodes-preview-test.OtherNode-32f238f0-2b05-47ce-b43d-7fab6d7ba3cb',
					},
				],
				mode: 'community-node',
				rootView: undefined,
				subcategory: 'Other Node',
				title: 'Community node details',
			});
		});

		test('should return "actions" view stack', () => {
			const nodeActions: ActionTypeDescription[] = [
				{
					name: 'n8n-nodes-preview-test.OtherNode',
					group: ['trigger'],
					codex: {
						label: 'Log Actions',
						categories: ['Actions'],
					},
					iconUrl: 'icons/n8n-nodes-preview-test/dist/nodes/Test/test.svg',
					outputs: ['main'],
					defaults: {
						name: 'LogSnag',
					},
					actionKey: 'publish',
					description: 'Publish an event',
					displayOptions: {
						show: {
							resource: ['log'],
						},
					},
					values: {
						operation: 'publish',
					},
					displayName: 'Publish an event',
				},
				{
					name: 'n8n-nodes-preview-test.OtherNode',
					group: ['trigger'],
					codex: {
						label: 'Insight Actions',
						categories: ['Actions'],
					},
					iconUrl: 'icons/n8n-nodes-preview-test/dist/nodes/Test/test.svg',
					outputs: ['main'],
					defaults: {
						name: 'LogSnag',
					},
					actionKey: 'publish',
					description: 'Publish an insight',
					displayOptions: {
						show: {
							resource: ['insight'],
						},
					},
					values: {
						operation: 'publish',
					},
					displayName: 'Publish an insight',
				},
			];
			const result = prepareCommunityNodeDetailsViewStack(
				nodeCreateElement,
				undefined,
				undefined,
				nodeActions,
			);

			expect(result).toEqual({
				communityNodeDetails: {
					description: 'Other node description',
					installed: false,
					key: 'n8n-nodes-preview-test.OtherNode',
					nodeIcon: undefined,
					packageName: 'n8n-nodes-test',
					title: 'Other Node',
				},
				hasSearch: false,
				items: [
					{
						key: 'n8n-nodes-preview-test.OtherNode',
						properties: {
							actionKey: 'publish',
							codex: {
								categories: ['Actions'],
								label: 'Log Actions',
							},
							defaults: {
								name: 'LogSnag',
							},
							description: 'Publish an event',
							displayName: 'Publish an event',
							displayOptions: {
								show: {
									resource: ['log'],
								},
							},
							group: ['trigger'],
							iconUrl: 'icons/n8n-nodes-preview-test/dist/nodes/Test/test.svg',
							name: 'n8n-nodes-preview-test.OtherNode',
							outputs: ['main'],
							values: {
								operation: 'publish',
							},
						},
						subcategory: 'Other Node',
						type: 'action',
						uuid: expect.any(String),
					},
					{
						key: 'n8n-nodes-preview-test.OtherNode',
						properties: {
							actionKey: 'publish',
							codex: {
								categories: ['Actions'],
								label: 'Insight Actions',
							},
							defaults: {
								name: 'LogSnag',
							},
							description: 'Publish an insight',
							displayName: 'Publish an insight',
							displayOptions: {
								show: {
									resource: ['insight'],
								},
							},
							group: ['trigger'],
							iconUrl: 'icons/n8n-nodes-preview-test/dist/nodes/Test/test.svg',
							name: 'n8n-nodes-preview-test.OtherNode',
							outputs: ['main'],
							values: {
								operation: 'publish',
							},
						},
						subcategory: 'Other Node',
						type: 'action',
						uuid: expect.any(String),
					},
				],
				mode: 'actions',
				rootView: undefined,
				subcategory: 'Other Node',
				title: 'Community node details',
			});
=======
	describe('removeTrailingTrigger', () => {
		test.each([
			['Telegram Trigger', 'Telegram'],
			['Trigger Telegram', 'Trigger Telegram'],
			['Telegram Tri', 'Telegram'],
			['Telegram Bot', 'Telegram Bot'],
			['Tri', 'Tri'],
			['Trigger', 'Trigger'],
			['Telegram', 'Telegram'],
			['Telegram Trigger Bot', 'Telegram Trigger Bot'],
			['Telegram Trig', 'Telegram'],
			['Telegram Bot trigger', 'Telegram Bot'],
			['Telegram TRIGGER', 'Telegram'],
			['', ''],
			['Telegram　Trigger', 'Telegram　Trigger'], // full-width space,
			['Telegram Trigger  ', 'Telegram Trigger'],
			['Telegram   Trigger', 'Telegram'],
		])('should transform "%s" to "%s"', (input, expected) => {
			expect(removeTrailingTrigger(input)).toEqual(expected);
>>>>>>> 11a36b75
		});
	});
});<|MERGE_RESOLUTION|>--- conflicted
+++ resolved
@@ -1,4 +1,3 @@
-<<<<<<< HEAD
 import type {
 	ActionTypeDescription,
 	NodeCreateElement,
@@ -10,13 +9,7 @@
 	getMoreFromCommunity,
 	groupItemsInSections,
 	prepareCommunityNodeDetailsViewStack,
-=======
-import type { SectionCreateElement } from '@/Interface';
-import {
-	formatTriggerActionName,
-	groupItemsInSections,
 	removeTrailingTrigger,
->>>>>>> 11a36b75
 	sortNodeCreateElements,
 } from './utils';
 import {
@@ -100,7 +93,6 @@
 			expect(formatTriggerActionName(actionName)).toEqual(expected);
 		});
 	});
-<<<<<<< HEAD
 
 	describe('getMoreFromCommunity', () => {
 		const mergedNodes: SimplifiedNodeType[] = [
@@ -332,7 +324,8 @@
 				subcategory: 'Other Node',
 				title: 'Community node details',
 			});
-=======
+		});
+	});
 	describe('removeTrailingTrigger', () => {
 		test.each([
 			['Telegram Trigger', 'Telegram'],
@@ -352,7 +345,6 @@
 			['Telegram   Trigger', 'Telegram'],
 		])('should transform "%s" to "%s"', (input, expected) => {
 			expect(removeTrailingTrigger(input)).toEqual(expected);
->>>>>>> 11a36b75
 		});
 	});
 });